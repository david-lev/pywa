--- conflicted
+++ resolved
@@ -72,31 +72,6 @@
 
 
 def test_types():
-<<<<<<< HEAD
-    client = WhatsApp(phone_id="1234567890", token="xyzxyzxyz", filter_updates=False)
-    for version in API_VERSIONS:
-        for (update_filename, update_class), examples in UPDATES.items():
-            with open(
-                f"tests/data/updates/{version}/{update_filename}.json", "r"
-            ) as update_file:
-                examples_data: dict[str, Any] = json.load(update_file)
-            for test_name, test_funcs in examples.items():
-                try:
-                    update_dict = examples_data[test_name]
-                    handler = client._get_handler(update_dict)
-                    assert (
-                        handler.__field_name__
-                        == update_dict["entry"][0]["changes"][0]["field"]
-                    )
-                    update_obj = handler.__update_constructor__(client, update_dict)  # noqa
-                    assert isinstance(update_obj, update_class)
-                    for test_func in test_funcs:
-                        assert test_func(update_obj)
-                except Exception as e:
-                    raise AssertionError(
-                        f"Failed to parse update='{update_filename}', test='{test_name}', v={version}, error={e}"
-                    )
-=======
     for version, files in UPDATES.items():
         for filename, tests in files.items():
             for test in tests:
@@ -107,5 +82,4 @@
                         except AssertionError as e:
                             raise AssertionError(
                                 f"Failed to assert test='{test_name}', v={version}, error={e}"
-                            )
->>>>>>> 9ebaf88d
+                            )