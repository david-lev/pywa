import asyncio
import inspect

import pytest

from pywa import WhatsApp as WhatsAppSync
from pywa.handlers import _HandlerDecorators
from pywa.types.base_update import BaseUpdate
from pywa_async import WhatsApp as WhatsAppAsync
from pywa.api import WhatsAppCloudApi as WhatsAppCloudApiSync
from pywa_async.api import WhatsAppCloudApiAsync
from pywa.server import Server as ServerSync
from pywa.listeners import _Listeners as ListenersSync
from pywa.types import (
    Message as MessageSync,
    CallbackButton as CallbackButtonSync,
    CallbackSelection as CallbackSelectionSync,
    MessageStatus as MessageStatusSync,
    ChatOpened as ChatOpenedSync,
    FlowCompletion as FlowCompletionSync,
<<<<<<< HEAD
    CallConnect as CallConnectSync,
    CallTerminate as CallTerminateSync,
    CallStatus as CallStatusSync,
    TemplateStatus as TemplateStatusSync,
    UserPreferences as UserPreferencesSync,
    UserMarketingPreferences as UserMarketingPreferencesSync,
=======
    TemplateStatusUpdate as TemplateStatusUpdateSync,
>>>>>>> 2304da7f
    FlowRequest as FlowRequestSync,
    FlowResponse as FlowResponseSync,
    MediaUrlResponse as MediaUrlResponseSync,
    User as UserSync,
    Result as ResultSync,
)
from pywa_async.types import (
    Message as MessageAsync,
    CallbackButton as CallbackButtonAsync,
    CallbackSelection as CallbackSelectionAsync,
    MessageStatus as MessageStatusAsync,
    ChatOpened as ChatOpenedAsync,
    FlowCompletion as FlowCompletionAsync,
<<<<<<< HEAD
    CallConnect as CallConnectAsync,
    CallTerminate as CallTerminateAsync,
    CallStatus as CallStatusAsync,
    TemplateStatus as TemplateStatusAsync,
    UserPreferences as UserPreferencesAsync,
    UserMarketingPreferences as UserMarketingPreferencesAsync,
=======
    TemplateStatusUpdate as TemplateStatusUpdateAsync,
>>>>>>> 2304da7f
    FlowRequest as FlowRequestAsync,
    FlowResponse as FlowResponseAsync,
    MediaUrlResponse as MediaUrlResponseAsync,
    User as UserAsync,
    Result as ResultAsync,
)
from pywa.types.flows import FlowDetails as FlowDetailsSync
from pywa_async.types.flows import FlowDetails as FlowDetailsAsync
from pywa.types.media import BaseMedia as BaseMediaSync
from pywa_async.types.media import BaseMediaAsync
from pywa.types.sent_message import SentMessage as SentMessageSync
from pywa_async.types.sent_message import SentMessage as SentMessageAsync

<<<<<<< HEAD

@pytest.fixture(scope="session")
def overrides() -> list[tuple[type, type]]:
    return [
        (WhatsAppSync, WhatsAppAsync),
        (MessageSync, MessageAsync),
        (CallbackButtonSync, CallbackButtonAsync),
        (CallbackSelectionSync, CallbackSelectionAsync),
        (MessageStatusSync, MessageStatusAsync),
        (ChatOpenedSync, ChatOpenedAsync),
        (FlowCompletionSync, FlowCompletionAsync),
        (TemplateStatusSync, TemplateStatusAsync),
        (TemplateStatusSync, TemplateStatusAsync),
        (UserPreferencesSync, UserPreferencesAsync),
        (UserMarketingPreferencesSync, UserMarketingPreferencesAsync),
        (CallConnectSync, CallConnectAsync),
        (CallTerminateSync, CallTerminateAsync),
        (CallStatusSync, CallStatusAsync),
        (FlowRequestSync, FlowRequestAsync),
        (FlowResponseSync, FlowResponseAsync),
        (FlowDetailsSync, FlowDetailsAsync),
        (MediaUrlResponseSync, MediaUrlResponseAsync),
        (BaseMediaSync, BaseMediaAsync),
        (SentMessageSync, SentMessageAsync),
        (WhatsAppCloudApiSync, WhatsAppCloudApiAsync),
        (WhatsAppCloudApiSync, WhatsAppCloudApiAsync),
        (UserSync, UserAsync),
        (ResultSync, ResultAsync),
    ]
=======
OVERRIDES: list[tuple] = [
    (WhatsAppSync, WhatsAppAsync),
    (MessageSync, MessageAsync),
    (CallbackButtonSync, CallbackButtonAsync),
    (CallbackSelectionSync, CallbackSelectionAsync),
    (MessageStatusSync, MessageStatusAsync),
    (ChatOpenedSync, ChatOpenedAsync),
    (FlowCompletionSync, FlowCompletionAsync),
    (TemplateStatusUpdateSync, TemplateStatusUpdateAsync),
    (FlowRequestSync, FlowRequestAsync),
    (FlowResponseSync, FlowResponseAsync),
    (FlowDetailsSync, FlowDetailsAsync),
    (MediaUrlResponseSync, MediaUrlResponseAsync),
    (BaseMediaSync, BaseMediaAsync),
    (SentMessageSync, SentMessageAsync),
    (WhatsAppCloudApiSync, WhatsAppCloudApiAsync),
    (WhatsAppCloudApiSync, WhatsAppCloudApiAsync),
    (UserSync, UserAsync),
    (ResultSync, ResultAsync),
]
>>>>>>> 2304da7f


def get_obj_methods_names(obj):
    return {m for m in dir(obj) if callable(getattr(obj, m)) and not m.startswith("__")}


def test_all_methods_are_overwritten_in_async(overrides):
    skip_methods = [
        m.__name__
        for m in {
            WhatsAppSync.add_handlers,
            WhatsAppSync.remove_handlers,
            WhatsAppSync.remove_callbacks,
            WhatsAppSync.add_flow_request_handler,
            WhatsAppSync.stop_listening,
            WhatsAppSync.get_flow_request_handler,
            WhatsAppSync.load_handlers_modules,
            WhatsAppSync._check_for_async_callback,
            WhatsAppSync._check_for_async_filters,
            WhatsAppSync._flow_req_cls,
            ServerSync._check_and_prepare_update,
            ServerSync._after_handling_update,
            ServerSync._delayed_register_callback_url,
            ServerSync._register_callback_url,
            ServerSync._get_handler,
            ServerSync._register_flow_endpoint_callback,
            _HandlerDecorators.on_message,
            _HandlerDecorators.on_callback_button,
            _HandlerDecorators.on_callback_selection,
            _HandlerDecorators.on_message_status,
            _HandlerDecorators.on_chat_opened,
            _HandlerDecorators.on_flow_completion,
            _HandlerDecorators.on_flow_request,
<<<<<<< HEAD
            _HandlerDecorators.on_template_status,
            _HandlerDecorators.on_call_connect,
            _HandlerDecorators.on_call_terminate,
            _HandlerDecorators.on_call_status,
            _HandlerDecorators.on_user_preferences,
            _HandlerDecorators.on_user_marketing_preferences,
=======
            _HandlerDecorators.on_template_status_update,
>>>>>>> 2304da7f
            _HandlerDecorators.on_raw_update,
            ListenersSync._remove_listener,
            BaseUpdate.from_update,
            BaseUpdate.stop_handling,
            BaseUpdate.continue_handling,
            BaseMediaSync.from_flow_completion,
            SentMessageSync.from_sent_update,
            FlowRequestSync.decrypt_media,
            FlowRequestSync.token_no_longer_valid,
            FlowRequestSync.respond,
            FlowRequestSync.from_dict,
            FlowResponseSync.to_dict,
            FlowCompletionSync.get_media,
            TemplateStatusUpdateSync.TemplateEvent,
            TemplateStatusUpdateSync.TemplateRejectionReason,
            UserSync.as_vcard,
            UserPreferencesSync._get_cls_kwargs,
        }
    ]
    non_async = {
        "_register_routes",
        "_register_flow_endpoint_callback",
        "_register_flow_callback_wrapper",
        "_api_cls",
        "_usr_cls",
        "_httpx_client",
        "_flow_req_cls",
    }
    for sync_obj, async_obj in overrides:
        for method_name in filter(
            lambda m: m not in skip_methods, get_obj_methods_names(sync_obj)
        ):
            sync_method, async_method = (
                getattr(sync_obj, method_name),
                getattr(async_obj, method_name),
            )
            if not asyncio.iscoroutinefunction(async_method):
                if method_name in non_async:
                    assert sync_method != async_method, (
                        f"Method/attr {method_name} is not overwritten in {async_obj}"
                    )
                    continue
                raise AssertionError(
                    f"Method {method_name} is not overwritten in {async_obj}"
                )


def test_same_signature(overrides):
    skip_methods = [
        m.__name__
        for m in {
            BaseMediaSync.from_dict,
        }
    ]
    skip_methods.extend(
        {
            "_api_cls",
            "_usr_cls",
            "_httpx_client",
            "_flow_req_cls",
        }
    )
    skip_signature_check = {
        m.__name__: skip_params
        for m, skip_params in (
            (WhatsAppSync.upload_media, ("dl_session",)),
            (FlowRequestSync.decrypt_media, ("dl_session",)),
            (WhatsAppSync.webhook_update_handler, ("self",)),
            (WhatsAppSync.webhook_challenge_handler, ("self",)),
        )
    }
    for sync_obj, async_obj in overrides:
        for method_name in get_obj_methods_names(sync_obj):
            if method_name in skip_methods:
                continue
            sync_sig, async_sig = (
                inspect.signature(getattr(sync_obj, method_name)),
                inspect.signature(getattr(async_obj, method_name)),
            )
            try:
                assert sync_sig.parameters == async_sig.parameters, (
                    f"Method {method_name} has different signature in {async_obj}"
                )
            except AssertionError:
                if method_name in skip_signature_check:
                    sync_sig, async_sig = (
                        dict(sync_sig.parameters),
                        dict(async_sig.parameters),
                    )
                    for param in skip_signature_check[method_name]:
                        sync_sig.pop(param, None)
                        async_sig.pop(param, None)
                    assert sync_sig == async_sig, (
                        f"Method {method_name} has different signature in {async_obj}"
                    )
                else:
                    raise


def test_same_return_annotation(overrides):
    skip_methods = [
        m.__name__
        for m in {
            BaseMediaSync.from_dict,
            BaseMediaSync.from_flow_completion,
        }
    ]
    for sync_obj, async_obj in overrides:
        for method_name in get_obj_methods_names(sync_obj):
            if method_name in skip_methods:
                continue
            sync_sig, async_sig = (
                inspect.signature(getattr(sync_obj, method_name)),
                inspect.signature(getattr(async_obj, method_name)),
            )
            assert sync_sig.return_annotation == async_sig.return_annotation, (
                f"Method {method_name} has different return annotations in {async_obj}"
            )


def test_same_docstring(overrides):
    skip_methods = [
        m.__name__
        for m in {
            BaseMediaSync.from_dict,
            BaseMediaSync.from_flow_completion,
        }
    ] + [
        "wait_for_completion",
        "_api_cls",
        "_usr_cls",
        "_httpx_client",
        "_flow_req_cls",
    ]
    for sync_obj, async_obj in overrides:
        for method_name in get_obj_methods_names(sync_obj):
            if method_name in skip_methods:
                continue
            sync_doc, async_doc = (
                getattr(sync_obj, method_name).__doc__,
                getattr(async_obj, method_name).__doc__,
            )
            if (sync_doc and not async_doc) or (not sync_doc and async_doc):
                raise AssertionError(
                    f"Method {method_name} missing docstrings in {async_obj}"
                )
            try:
                assert sync_doc == async_doc, (
                    f"Method {method_name} has different docstrings in {async_obj}"
                )
            except AssertionError:
                for line in zip(
                    sync_doc.splitlines(), async_doc.splitlines(), strict=True
                ):
                    if line[0] != line[1]:
                        if "async" in line[1] or "await" in line[1]:  # async examples
                            continue
                        raise<|MERGE_RESOLUTION|>--- conflicted
+++ resolved
@@ -11,6 +11,10 @@
 from pywa_async.api import WhatsAppCloudApiAsync
 from pywa.server import Server as ServerSync
 from pywa.listeners import _Listeners as ListenersSync
+from pywa.types.template import TemplateStatusUpdate as TemplateStatusUpdateSync
+from pywa_async.types.template import TemplateStatusUpdate as TemplateStatusUpdateAsync
+
+
 from pywa.types import (
     Message as MessageSync,
     CallbackButton as CallbackButtonSync,
@@ -18,16 +22,11 @@
     MessageStatus as MessageStatusSync,
     ChatOpened as ChatOpenedSync,
     FlowCompletion as FlowCompletionSync,
-<<<<<<< HEAD
     CallConnect as CallConnectSync,
     CallTerminate as CallTerminateSync,
     CallStatus as CallStatusSync,
-    TemplateStatus as TemplateStatusSync,
     UserPreferences as UserPreferencesSync,
     UserMarketingPreferences as UserMarketingPreferencesSync,
-=======
-    TemplateStatusUpdate as TemplateStatusUpdateSync,
->>>>>>> 2304da7f
     FlowRequest as FlowRequestSync,
     FlowResponse as FlowResponseSync,
     MediaUrlResponse as MediaUrlResponseSync,
@@ -41,16 +40,11 @@
     MessageStatus as MessageStatusAsync,
     ChatOpened as ChatOpenedAsync,
     FlowCompletion as FlowCompletionAsync,
-<<<<<<< HEAD
     CallConnect as CallConnectAsync,
     CallTerminate as CallTerminateAsync,
     CallStatus as CallStatusAsync,
-    TemplateStatus as TemplateStatusAsync,
     UserPreferences as UserPreferencesAsync,
     UserMarketingPreferences as UserMarketingPreferencesAsync,
-=======
-    TemplateStatusUpdate as TemplateStatusUpdateAsync,
->>>>>>> 2304da7f
     FlowRequest as FlowRequestAsync,
     FlowResponse as FlowResponseAsync,
     MediaUrlResponse as MediaUrlResponseAsync,
@@ -64,7 +58,6 @@
 from pywa.types.sent_message import SentMessage as SentMessageSync
 from pywa_async.types.sent_message import SentMessage as SentMessageAsync
 
-<<<<<<< HEAD
 
 @pytest.fixture(scope="session")
 def overrides() -> list[tuple[type, type]]:
@@ -76,8 +69,7 @@
         (MessageStatusSync, MessageStatusAsync),
         (ChatOpenedSync, ChatOpenedAsync),
         (FlowCompletionSync, FlowCompletionAsync),
-        (TemplateStatusSync, TemplateStatusAsync),
-        (TemplateStatusSync, TemplateStatusAsync),
+        (TemplateStatusUpdateSync, TemplateStatusUpdateAsync),
         (UserPreferencesSync, UserPreferencesAsync),
         (UserMarketingPreferencesSync, UserMarketingPreferencesAsync),
         (CallConnectSync, CallConnectAsync),
@@ -94,28 +86,6 @@
         (UserSync, UserAsync),
         (ResultSync, ResultAsync),
     ]
-=======
-OVERRIDES: list[tuple] = [
-    (WhatsAppSync, WhatsAppAsync),
-    (MessageSync, MessageAsync),
-    (CallbackButtonSync, CallbackButtonAsync),
-    (CallbackSelectionSync, CallbackSelectionAsync),
-    (MessageStatusSync, MessageStatusAsync),
-    (ChatOpenedSync, ChatOpenedAsync),
-    (FlowCompletionSync, FlowCompletionAsync),
-    (TemplateStatusUpdateSync, TemplateStatusUpdateAsync),
-    (FlowRequestSync, FlowRequestAsync),
-    (FlowResponseSync, FlowResponseAsync),
-    (FlowDetailsSync, FlowDetailsAsync),
-    (MediaUrlResponseSync, MediaUrlResponseAsync),
-    (BaseMediaSync, BaseMediaAsync),
-    (SentMessageSync, SentMessageAsync),
-    (WhatsAppCloudApiSync, WhatsAppCloudApiAsync),
-    (WhatsAppCloudApiSync, WhatsAppCloudApiAsync),
-    (UserSync, UserAsync),
-    (ResultSync, ResultAsync),
-]
->>>>>>> 2304da7f
 
 
 def get_obj_methods_names(obj):
@@ -149,16 +119,12 @@
             _HandlerDecorators.on_chat_opened,
             _HandlerDecorators.on_flow_completion,
             _HandlerDecorators.on_flow_request,
-<<<<<<< HEAD
-            _HandlerDecorators.on_template_status,
+            _HandlerDecorators.on_template_status_update,
             _HandlerDecorators.on_call_connect,
             _HandlerDecorators.on_call_terminate,
             _HandlerDecorators.on_call_status,
             _HandlerDecorators.on_user_preferences,
             _HandlerDecorators.on_user_marketing_preferences,
-=======
-            _HandlerDecorators.on_template_status_update,
->>>>>>> 2304da7f
             _HandlerDecorators.on_raw_update,
             ListenersSync._remove_listener,
             BaseUpdate.from_update,
@@ -172,8 +138,6 @@
             FlowRequestSync.from_dict,
             FlowResponseSync.to_dict,
             FlowCompletionSync.get_media,
-            TemplateStatusUpdateSync.TemplateEvent,
-            TemplateStatusUpdateSync.TemplateRejectionReason,
             UserSync.as_vcard,
             UserPreferencesSync._get_cls_kwargs,
         }
