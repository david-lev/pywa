--- conflicted
+++ resolved
@@ -1,6 +1,5 @@
 from __future__ import annotations
 
-import warnings
 
 """The WhatsApp Async client."""
 
@@ -362,20 +361,13 @@
         Args:
             to: The phone ID of the WhatsApp user.
             text: The text to send (`markdown <https://faq.whatsapp.com/539178204879377>`_ allowed, max 4096 characters).
-            header: The header of the message (if ``buttons`` are provided, optional, up to 60 characters,
-             no `markdown <https://faq.whatsapp.com/539178204879377>`_ allowed).
-            footer: The footer of the message (if ``buttons`` are provided, optional, up to 60 characters,
-             `markdown <https://faq.whatsapp.com/539178204879377>`_ has no effect).
+            header: The header of the message (if ``buttons`` are provided, optional, up to 60 characters, no `markdown <https://faq.whatsapp.com/539178204879377>`_ allowed).
+            footer: The footer of the message (if ``buttons`` are provided, optional, up to 60 characters, `markdown <https://faq.whatsapp.com/539178204879377>`_ has no effect).
             buttons: The buttons to send with the message (optional).
             preview_url: Whether to show a preview of the URL in the message (if any).
-<<<<<<< HEAD
-            reply_to_message_id: The message ID to reply to (optional).
+            reply_to_message_id: The message ID to quote (optional).
             tracker: The data to track the message with (optional, up to 512 characters, for complex data you can use :class:`~pywa.types.callback.CallbackData`).
             identity_key_hash: The message would only be delivered if the hash value matches the customer's current hash (Optional, See `Identity Change Check <https://developers.facebook.com/docs/whatsapp/cloud-api/reference/phone-numbers#identity-change-check>`_).
-=======
-            reply_to_message_id: The message ID to quote (optional).
-            tracker: The data to track the message with (optional, up to 512 characters, for complex data You can use :class:`~pywa.types.callback.CallbackData`).
->>>>>>> e39133b5
             sender: The phone ID to send the message from (optional, overrides the client's phone ID).
 
         Returns:
@@ -469,17 +461,10 @@
             caption: The caption of the image (required when buttons are provided, `markdown <https://faq.whatsapp.com/539178204879377>`_ allowed).
             footer: The footer of the message (if buttons are provided, optional, `markdown <https://faq.whatsapp.com/539178204879377>`_ has no effect).
             buttons: The buttons to send with the image (optional).
-<<<<<<< HEAD
-            reply_to_message_id: The message ID to reply to (optional, only works if buttons provided).
-            mime_type: The mime type of the image (optional, required when sending an image as bytes or a file object,
-             or file path that does not have an extension).
+            reply_to_message_id: The message ID to quote (optional).
+            mime_type: The mime type of the image (optional, required when sending an image as bytes, or file path that does not have an extension).
             tracker: The data to track the message with (optional, up to 512 characters, for complex data you can use :class:`~pywa.types.callback.CallbackData`).
             identity_key_hash: The message would only be delivered if the hash value matches the customer's current hash (Optional, See `Identity Change Check <https://developers.facebook.com/docs/whatsapp/cloud-api/reference/phone-numbers#identity-change-check>`_).
-=======
-            reply_to_message_id: The message ID to quote (optional).
-            mime_type: The mime type of the image (optional, required when sending an image as bytes, or file path that does not have an extension).
-            tracker: The data to track the message with (optional, up to 512 characters, for complex data You can use :class:`~pywa.types.callback.CallbackData`).
->>>>>>> e39133b5
             sender: The phone ID to send the message from (optional, overrides the client's phone ID).
 
         Returns:
@@ -586,17 +571,10 @@
             caption: The caption of the video (required when sending a video with buttons, `markdown <https://faq.whatsapp.com/539178204879377>`_ allowed).
             footer: The footer of the message (if buttons are provided, optional, `markdown <https://faq.whatsapp.com/539178204879377>`_ has no effect).
             buttons: The buttons to send with the video (optional).
-<<<<<<< HEAD
-            reply_to_message_id: The message ID to reply to (optional, only works if buttons provided).
-            mime_type: The mime type of the video (optional, required when sending a video as bytes or a file object,
-             or file path that does not have an extension).
+            reply_to_message_id: The message ID to quote (optional).
+            mime_type: The mime type of the video (optional, required when sending a video as bytes or file path that does not have an extension).
             tracker: The data to track the message with (optional, up to 512 characters, for complex data you can use :class:`~pywa.types.callback.CallbackData`).
             identity_key_hash: The message would only be delivered if the hash value matches the customer's current hash (Optional, See `Identity Change Check <https://developers.facebook.com/docs/whatsapp/cloud-api/reference/phone-numbers#identity-change-check>`_).
-=======
-            reply_to_message_id: The message ID to quote (optional).
-            mime_type: The mime type of the video (optional, required when sending a video as bytes or file path that does not have an extension).
-            tracker: The data to track the message with (optional, up to 512 characters, for complex data You can use :class:`~pywa.types.callback.CallbackData`).
->>>>>>> e39133b5
             sender: The phone ID to send the message from (optional, overrides the client's phone ID).
 
         Returns:
@@ -704,17 +682,10 @@
             caption: The caption of the document (required when sending a document with buttons, `markdown <https://faq.whatsapp.com/539178204879377>`_ allowed).
             footer: The footer of the message (if buttons are provided, optional, `markdown <https://faq.whatsapp.com/539178204879377>`_ has no effect).
             buttons: The buttons to send with the document (optional).
-<<<<<<< HEAD
-            reply_to_message_id: The message ID to reply to (optional, only works if buttons provided).
-            mime_type: The mime type of the document (optional, required when sending a document as bytes or a file
-             object, or file path that does not have an extension).
+            reply_to_message_id: The message ID to quote (optional).
+            mime_type: The mime type of the document (optional, required when sending a document as bytes or file path that does not have an extension).
             tracker: The data to track the message with (optional, up to 512 characters, for complex data you can use :class:`~pywa.types.callback.CallbackData`).
             identity_key_hash: The message would only be delivered if the hash value matches the customer's current hash (Optional, See `Identity Change Check <https://developers.facebook.com/docs/whatsapp/cloud-api/reference/phone-numbers#identity-change-check>`_).
-=======
-            reply_to_message_id: The message ID to quote (optional).
-            mime_type: The mime type of the document (optional, required when sending a document as bytes or file path that does not have an extension).
-            tracker: The data to track the message with (optional, up to 512 characters, for complex data You can use :class:`~pywa.types.callback.CallbackData`).
->>>>>>> e39133b5
             sender: The phone ID to send the message from (optional, overrides the client's phone ID).
 
         Returns:
@@ -819,20 +790,12 @@
 
         Args:
             to: The phone ID of the WhatsApp user.
-<<<<<<< HEAD
-            audio: The audio file to send (either a media ID, URL, file path, bytes, or an open file object).
-            mime_type: The mime type of the audio file (optional, required when sending an audio file as bytes or a file
-             object, or file path that does not have an extension).
-            reply_to_message_id: The message ID to reply to (optional).
-            tracker: The data to track the message with (optional, up to 512 characters, for complex data you can use :class:`~pywa.types.callback.CallbackData`).
-            identity_key_hash: The message would only be delivered if the hash value matches the customer's current hash (Optional, See `Identity Change Check <https://developers.facebook.com/docs/whatsapp/cloud-api/reference/phone-numbers#identity-change-check>`_).
-=======
             audio: The audio file to send (can be a URL, file path, bytes, bytes generator, file-like object, base64 or a :py:class:`~pywa.types.media.Media` instance).
             is_voice: Set to True if sending a voice message. `Voice messages <https://developers.facebook.com/docs/whatsapp/cloud-api/messages/audio-messages#voice-messages>`_ must be Ogg files encoded with the ``OPUS`` codec.
             mime_type: The mime type of the audio file (optional, required when sending an audio as bytes or file path that does not have an extension).
             reply_to_message_id: The message ID to quote (optional).
-            tracker: The data to track the message with (optional, up to 512 characters, for complex data You can use :class:`~pywa.types.callback.CallbackData`).
->>>>>>> e39133b5
+            tracker: The data to track the message with (optional, up to 512 characters, for complex data you can use :class:`~pywa.types.callback.CallbackData`).
+            identity_key_hash: The message would only be delivered if the hash value matches the customer's current hash (Optional, See `Identity Change Check <https://developers.facebook.com/docs/whatsapp/cloud-api/reference/phone-numbers#identity-change-check>`_).
             sender: The phone ID to send the message from (optional, overrides the client's phone ID).
 
         Returns:
@@ -902,19 +865,11 @@
 
         Args:
             to: The phone ID of the WhatsApp user.
-<<<<<<< HEAD
-            sticker: The sticker to send (either a media ID, URL, file path, bytes, or an open file object).
-            mime_type: The mime type of the sticker (optional, required when sending a sticker as bytes or a file
-             object, or file path that does not have an extension).
-            reply_to_message_id: The message ID to reply to (optional).
-            tracker: The data to track the message with (optional, up to 512 characters, for complex data you can use :class:`~pywa.types.callback.CallbackData`).
-            identity_key_hash: The message would only be delivered if the hash value matches the customer's current hash (Optional, See `Identity Change Check <https://developers.facebook.com/docs/whatsapp/cloud-api/reference/phone-numbers#identity-change-check>`_).
-=======
             sticker: The sticker to send (can be a URL, file path, bytes, bytes generator, file-like object, base64 or a :py:class:`~pywa.types.media.Media` instance).
             mime_type: The mime type of the sticker (optional, required when sending a sticker as bytes or file path that does not have an extension).
             reply_to_message_id: The message ID to quote (optional).
-            tracker: The data to track the message with (optional, up to 512 characters, for complex data You can use :class:`~pywa.types.callback.CallbackData`).
->>>>>>> e39133b5
+            tracker: The data to track the message with (optional, up to 512 characters, for complex data you can use :class:`~pywa.types.callback.CallbackData`).
+            identity_key_hash: The message would only be delivered if the hash value matches the customer's current hash (Optional, See `Identity Change Check <https://developers.facebook.com/docs/whatsapp/cloud-api/reference/phone-numbers#identity-change-check>`_).
             sender: The phone ID to send the message from (optional, overrides the client's phone ID).
 
         Returns:
@@ -981,12 +936,8 @@
             to: The phone ID of the WhatsApp user.
             emoji: The emoji to react with.
             message_id: The message ID to react to.
-<<<<<<< HEAD
             tracker: The data to track the message with (optional, up to 512 characters, for complex data you can use :class:`~pywa.types.callback.CallbackData`).
             identity_key_hash: The message would only be delivered if the hash value matches the customer's current hash (Optional, See `Identity Change Check <https://developers.facebook.com/docs/whatsapp/cloud-api/reference/phone-numbers#identity-change-check>`_).
-=======
-            tracker: The data to track the message with (optional, up to 512 characters, for complex data You can use :class:`~pywa.types.callback.CallbackData`).
->>>>>>> e39133b5
             sender: The phone ID to send the message from (optional, overrides the client's phone ID).
 
         Returns:
@@ -1041,12 +992,8 @@
         Args:
             to: The phone ID of the WhatsApp user.
             message_id: The message ID to remove the reaction from.
-<<<<<<< HEAD
             tracker: The data to track the message with (optional, up to 512 characters, for complex data you can use :class:`~pywa.types.callback.CallbackData`).
             identity_key_hash: The message would only be delivered if the hash value matches the customer's current hash (Optional, See `Identity Change Check <https://developers.facebook.com/docs/whatsapp/cloud-api/reference/phone-numbers#identity-change-check>`_).
-=======
-            tracker: The data to track the message with (optional, up to 512 characters, for complex data You can use :class:`~pywa.types.callback.CallbackData`).
->>>>>>> e39133b5
             sender: The phone ID to send the message from (optional, overrides the client's phone ID).
 
         Returns:
@@ -1104,14 +1051,9 @@
             longitude: The longitude of the location.
             name: The name of the location (optional).
             address: The address of the location (optional).
-<<<<<<< HEAD
-            reply_to_message_id: The message ID to reply to (optional).
+            reply_to_message_id: The message ID to quote (optional).
             tracker: The data to track the message with (optional, up to 512 characters, for complex data you can use :class:`~pywa.types.callback.CallbackData`).
             identity_key_hash: The message would only be delivered if the hash value matches the customer's current hash (Optional, See `Identity Change Check <https://developers.facebook.com/docs/whatsapp/cloud-api/reference/phone-numbers#identity-change-check>`_).
-=======
-            reply_to_message_id: The message ID to quote (optional).
-            tracker: The data to track the message with (optional, up to 512 characters, for complex data You can use :class:`~pywa.types.callback.CallbackData`).
->>>>>>> e39133b5
             sender: The phone ID to send the message from (optional, overrides the client's phone ID).
 
         Returns:
@@ -1166,14 +1108,9 @@
         Args:
             to: The phone ID of the WhatsApp user.
             text: The text to send with the button.
-<<<<<<< HEAD
-            reply_to_message_id: The message ID to reply to (optional).
+            reply_to_message_id: The message ID to quote (optional).
             tracker: The data to track the message with (optional, up to 512 characters, for complex data you can use :class:`~pywa.types.callback.CallbackData`).
             identity_key_hash: The message would only be delivered if the hash value matches the customer's current hash (Optional, See `Identity Change Check <https://developers.facebook.com/docs/whatsapp/cloud-api/reference/phone-numbers#identity-change-check>`_).
-=======
-            reply_to_message_id: The message ID to quote (optional).
-            tracker: The data to track the message with (optional, up to 512 characters, for complex data You can use :class:`~pywa.types.callback.CallbackData`).
->>>>>>> e39133b5
             sender: The phone ID to send the message from (optional, overrides the client's phone ID).
 
         Returns:
@@ -1234,14 +1171,9 @@
         Args:
             to: The phone ID of the WhatsApp user.
             contact: The contact/s to send.
-<<<<<<< HEAD
-            reply_to_message_id: The message ID to reply to (optional).
+            reply_to_message_id: The message ID to quote (optional).
             tracker: The data to track the message with (optional, up to 512 characters, for complex data you can use :class:`~pywa.types.callback.CallbackData`).
             identity_key_hash: The message would only be delivered if the hash value matches the customer's current hash (Optional, See `Identity Change Check <https://developers.facebook.com/docs/whatsapp/cloud-api/reference/phone-numbers#identity-change-check>`_).
-=======
-            reply_to_message_id: The message ID to quote (optional).
-            tracker: The data to track the message with (optional, up to 512 characters, for complex data You can use :class:`~pywa.types.callback.CallbackData`).
->>>>>>> e39133b5
             sender: The phone ID to send the message from (optional, overrides the client's phone ID).
 
         Returns:
@@ -1302,14 +1234,9 @@
             body: Text to appear in the message body (up to 1024 characters).
             footer: Text to appear in the footer of the message (optional, up to 60 characters).
             thumbnail_product_sku: Item SKU number. Labeled as Content ID in the Commerce Manager. The thumbnail of this item will be used as the message's header image. If omitted, the product image of the first item in your catalog will be used.
-<<<<<<< HEAD
-            reply_to_message_id: The message ID to reply to (optional).
+            reply_to_message_id: The message ID to quote (optional).
             tracker: The data to track the message with (optional, up to 512 characters, for complex data you can use :class:`~pywa.types.callback.CallbackData`).
             identity_key_hash: The message would only be delivered if the hash value matches the customer's current hash (Optional, See `Identity Change Check <https://developers.facebook.com/docs/whatsapp/cloud-api/reference/phone-numbers#identity-change-check>`_).
-=======
-            reply_to_message_id: The message ID to quote (optional).
-            tracker: The data to track the message with (optional, up to 512 characters, for complex data You can use :class:`~pywa.types.callback.CallbackData`).
->>>>>>> e39133b5
             sender: The phone ID to send the message from (optional, overrides the client's phone ID).
 
         Returns:
@@ -1386,14 +1313,9 @@
             sku: The product SKU to send.
             body: Text to appear in the message body (up to 1024 characters).
             footer: Text to appear in the footer of the message (optional, up to 60 characters).
-<<<<<<< HEAD
-            reply_to_message_id: The message ID to reply to (optional).
+            reply_to_message_id: The message ID to quote (optional).
             tracker: The data to track the message with (optional, up to 512 characters, for complex data you can use :class:`~pywa.types.callback.CallbackData`).
             identity_key_hash: The message would only be delivered if the hash value matches the customer's current hash (Optional, See `Identity Change Check <https://developers.facebook.com/docs/whatsapp/cloud-api/reference/phone-numbers#identity-change-check>`_).
-=======
-            reply_to_message_id: The message ID to quote (optional).
-            tracker: The data to track the message with (optional, up to 512 characters, for complex data You can use :class:`~pywa.types.callback.CallbackData`).
->>>>>>> e39133b5
             sender: The phone ID to send the message from (optional, overrides the client's phone ID).
 
         Returns:
@@ -1475,14 +1397,9 @@
             title: The title of the product list (up to 60 characters).
             body: Text to appear in the message body (up to 1024 characters).
             footer: Text to appear in the footer of the message (optional, up to 60 characters).
-<<<<<<< HEAD
-            reply_to_message_id: The message ID to reply to (optional).
+            reply_to_message_id: The message ID to quote (optional).
             tracker: The data to track the message with (optional, up to 512 characters, for complex data you can use :class:`~pywa.types.callback.CallbackData`).
             identity_key_hash: The message would only be delivered if the hash value matches the customer's current hash (Optional, See `Identity Change Check <https://developers.facebook.com/docs/whatsapp/cloud-api/reference/phone-numbers#identity-change-check>`_).
-=======
-            reply_to_message_id: The message ID to quote (optional).
-            tracker: The data to track the message with (optional, up to 512 characters, for complex data You can use :class:`~pywa.types.callback.CallbackData`).
->>>>>>> e39133b5
             sender: The phone ID to send the message from (optional, overrides the client's phone ID).
 
         Returns:
@@ -2588,10 +2505,7 @@
             message_activity_sharing: Whether to share message activities (e.g. message read) for that specific marketing message to Meta to help optimize marketing messages (optional, only if ``use_mm_lite_api`` is True).
             reply_to_message_id: The ID of the message to reply to (optional).
             tracker: A callback data to track the message (optional, can be a string or a :class:`~pywa.types.callback.CallbackData` object).
-<<<<<<< HEAD
             identity_key_hash: The message would only be delivered if the hash value matches the customer's current hash (Optional, See `Identity Change Check <https://developers.facebook.com/docs/whatsapp/cloud-api/reference/phone-numbers#identity-change-check>`_).
-=======
->>>>>>> e39133b5
             sender: The phone ID to send the template from (optional, if not provided, the client's phone ID will be used).
         """
         sender = helpers.resolve_arg(
@@ -3821,11 +3735,7 @@
         Args:
             to: The number being called (callee)
             sdp: Contains the session description protocol (SDP) type and description language.
-<<<<<<< HEAD
-            tracker: The data to track the call with (optional, up to 512 characters, for complex data you can use :class:`~pywa.types.callback.CallbackData`).
-=======
             tracker: The data to track the call with (optional, up to 512 characters, for complex data You can use :class:`~pywa.types.callback.CallbackData`).
->>>>>>> e39133b5
             phone_id: The phone ID to initiate the call from (optional, if not provided, the client's phone ID will be used).
 
         Returns:
@@ -3891,11 +3801,7 @@
         Args:
             call_id: The ID of the call to accept.
             sdp: Contains the session description protocol (SDP) type and description language.
-<<<<<<< HEAD
-            tracker: The data to track the call with (optional, up to 512 characters, for complex data you can use :class:`~pywa.types.callback.CallbackData`).
-=======
             tracker: The data to track the call with (optional, up to 512 characters, for complex data You can use :class:`~pywa.types.callback.CallbackData`).
->>>>>>> e39133b5
             phone_id: The phone ID to accept the call from (optional, if not provided, the client's phone ID will be used).
 
         Returns:
