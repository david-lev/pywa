from __future__ import annotations

"""The WhatsApp Async client."""

__all__ = ["WhatsApp"]

import dataclasses
import datetime
import functools
import hashlib
import json
import logging
import mimetypes
import os
import pathlib
import warnings
from types import ModuleType
from typing import BinaryIO, Iterable, Literal, Callable, Any

import httpx

from pywa.client import (
    WhatsApp as _WhatsApp,
    _DEFAULT_VERIFY_DELAY_SEC,
)  # noqa MUST BE IMPORTED FIRST
from pywa.types.base_update import BaseUpdate
from pywa_async import _helpers as helpers
from . import utils
from .api import WhatsAppCloudApiAsync
from .listeners import _AsyncListeners
from .server import Server
from .types import (
    BusinessProfile,
    Button,
    URLButton,
    VoiceCallButton,
    CallRequestButton,
    CommerceSettings,
    Contact,
    Industry,
    MediaUrlResponse,
    Message,
    ProductsSection,
    SectionList,
    Template,
    FlowButton,
    MessageType,
    BusinessPhoneNumber,
    Command,
    CallbackData,
    QRCode,
    FlowMetricName,
    FlowMetricGranularity,
    FlowRequest,
    Result,
    Pagination,
    User,
    MessageStatus,
    CallbackButton,
    CallbackSelection,
    ChatOpened,
    FlowCompletion,
<<<<<<< HEAD
    TemplateStatus,
    UserPreferences,
    UserMarketingPreferences,
=======
    TemplateStatusUpdate,
>>>>>>> 2304da7f
    Image,
    Video,
    Document,
    Sticker,
    Audio,
    BusinessPhoneNumberSettings,
    CallConnect,
    CallTerminate,
    CallStatus,
)
from .handlers import (
    Handler,
    MessageHandler,
    MessageStatusHandler,
    CallbackButtonHandler,
    CallbackSelectionHandler,
    ChatOpenedHandler,
    FlowCompletionHandler,
<<<<<<< HEAD
    TemplateStatusHandler,
    UserPreferencesHandler,
    UserMarketingPreferencesHandler,
    CallConnectHandler,
    CallTerminateHandler,
    CallStatusHandler,
=======
    TemplateStatusUpdateHandler,
>>>>>>> 2304da7f
)
from .types.flows import (
    FlowCategory,
    FlowJSON,
    FlowDetails,
    FlowValidationError,
    FlowAsset,
    CreatedFlow,
    MigrateFlowsResponse,
)
<<<<<<< HEAD
from .types.calls import CallPermissions, SDP
=======
from .types.template import (
    TemplatesResult,
    TemplateDetails,
    TemplateCategory,
    TemplateLanguage,
    QualityScoreType,
    TemplateBaseComponent,
    ParamFormat,
    TemplatesCompareResult,
    MigrateTemplatesResult,
    CreatedTemplate,
    LibraryTemplate,
    TemplateStatus,
)
>>>>>>> 2304da7f
from .types.others import InteractiveType, UsersBlockedResult, UsersUnblockedResult
from .types.sent_message import SentMessage, SentTemplate
from .utils import FastAPI, Flask

_logger = logging.getLogger(__name__)


class WhatsApp(Server, _AsyncListeners, _WhatsApp):
    _api_cls = WhatsAppCloudApiAsync
    _flow_req_cls = FlowRequest
    _usr_cls = User
    _httpx_client = httpx.AsyncClient
    _async_allowed = True
    api: WhatsAppCloudApiAsync  # IDE type hinting

    _handlers_to_update_constractor: dict[
        type[Handler], Callable[[WhatsApp, dict], BaseUpdate]
    ] = {
        MessageHandler: Message.from_update,
        MessageStatusHandler: MessageStatus.from_update,
        CallbackButtonHandler: CallbackButton.from_update,
        CallbackSelectionHandler: CallbackSelection.from_update,
        ChatOpenedHandler: ChatOpened.from_update,
        FlowCompletionHandler: FlowCompletion.from_update,
<<<<<<< HEAD
        TemplateStatusHandler: TemplateStatus.from_update,
        CallConnectHandler: CallConnect.from_update,
        CallTerminateHandler: CallTerminate.from_update,
        CallStatusHandler: CallStatus.from_update,
        UserPreferencesHandler: UserPreferences.from_update,
        UserMarketingPreferencesHandler: UserMarketingPreferences.from_update,
=======
        TemplateStatusUpdateHandler: TemplateStatusUpdate.from_update,
>>>>>>> 2304da7f
    }
    """A dictionary that maps handler types to their respective update constructors."""

    _msg_fields_to_objects_constructors = (
        _WhatsApp._msg_fields_to_objects_constructors
        | dict(
            image=Image.from_dict,
            video=Video.from_dict,
            sticker=Sticker.from_dict,
            document=Document.from_dict,
            audio=Audio.from_dict,
        )
    )
    """A mapping of message types to their respective constructors."""

    def __init__(
        self,
        phone_id: str | int | None = None,
        token: str = None,
        *,
        session: httpx.AsyncClient | None = None,
        server: Flask | FastAPI | None = utils.MISSING,
        webhook_endpoint: str = "/",
        verify_token: str | None = None,
        filter_updates: bool = True,
        continue_handling: bool = False,
        skip_duplicate_updates: bool = True,
        validate_updates: bool = True,
        business_account_id: str | int | None = None,
        callback_url: str | None = None,
        callback_url_scope: utils.CallbackURLScope = utils.CallbackURLScope.APP,
        webhook_fields: Iterable[str] | None = None,
        app_id: int | None = None,
        app_secret: str | None = None,
        webhook_challenge_delay: int = _DEFAULT_VERIFY_DELAY_SEC,
        business_private_key: str | None = None,
        business_private_key_password: str | None = None,
        flows_request_decryptor: utils.FlowRequestDecryptor
        | None = utils.default_flow_request_decryptor,
        flows_response_encryptor: utils.FlowResponseEncryptor
        | None = utils.default_flow_response_encryptor,
        api_version: str
        | int
        | float
        | Literal[utils.Version.GRAPH_API] = utils.Version.GRAPH_API,
        handlers_modules: Iterable[ModuleType] | None = None,
    ) -> None:
        """
        The WhatsApp client.
            - Full documentation on `pywa.readthedocs.io <https://pywa.readthedocs.io>`_.

        Example without webhook:

            >>> from pywa_async import WhatsApp
            >>> wa = WhatsApp(phone_id="1234567890",token="EAADKQl9oJxx")
            >>> await wa.send_message("1234567890", "Hello from PyWa!")

        Example with webhook (using ``FastAPI``):

            >>> import pywa_async, fastapi
            >>> fastapi_app = fastapi.FastAPI()
            >>> wa = pywa_async.WhatsApp(
            ...     phone_id="1234567890",
            ...     token="EAADKQl9oJxx",
            ...     server=fastapi_app,
            ...     callback_url='https://pywa.ngrok.io',
            ...     verify_token="XYZ123",
            ...     app_id=1234567890,
            ...     app_secret="my_app_secret",
            ... )

            >>> @wa.on_message(filters.text)
            ... async def new_message(_: WhatsApp, msg: Message):
            ...     await msg.reply("Hello from PyWa!")

            ``$ fastapi dev wa.py`` see uvicorn docs for more options (port, host, reload, etc.)

        Args:
            phone_id: The Phone number ID to send messages from (if you manage multiple WhatsApp business accounts
             (e.g. partner solutions), you can specify the phone ID when sending messages, optional).
            token: The token to use for WhatsApp Cloud API (In production, you should
             `use permanent token <https://developers.facebook.com/docs/whatsapp/business-management-api/get-started>`_).
            api_version: The API version of the WhatsApp Cloud API (default to the latest version).
            session: The session to use for api requests (default: new ``httpx.AsyncClient``, For cases where you want to
             use a custom session, e.g. for proxy support. Do not use the same session across multiple WhatsApp clients!).
            server: The Flask or FastAPI app instance to use for the webhook. required when you want to handle incoming
             updates. pass `None` to insert the updates with the :meth:`webhook_update_handler`.
            callback_url: The server URL to register (without endpoint. optional).
            callback_url_scope: The scope of the callback URL to register (default: ``APP``).
            verify_token: A challenge string (Required when ``server`` is provided. The verify token can be any string.
             It is used to challenge the webhook endpoint to verify that the endpoint is valid).
            webhook_challenge_delay: The delay (in seconds, default to ``3``) to wait for the verify token to be sent to the server (optional,
             for cases where the server/network is slow or the server is taking a long time to start).
            webhook_fields: The fields to register for the callback URL (optional, if not provided, all supported fields will be
             registered. modify this if you want to reduce the number of unused requests to your server).
             See `Availble fields <https://developers.facebook.com/docs/graph-api/webhooks/getting-started/webhooks-for-whatsapp#available-subscription-fields>`_.
            app_id: The ID of the app in the
             `App Basic Settings <https://developers.facebook.com/docs/development/create-an-app/app-dashboard/basic-settings>`_
             (optional, required when registering a ``callback_url``).
            app_secret: The secret of the app in the
             `App Basic Settings <https://developers.facebook.com/docs/development/create-an-app/app-dashboard/basic-settings>`_
             (optional, recomended for validating updates, required when registering a ``callback_url``).
            webhook_endpoint: The endpoint to listen for incoming messages (if you're using the server for another purpose,
             you can change this to avoid conflicts).
            filter_updates: Whether to filter out user updates that are not sent to this phone_id (default: ``True``, does
             not apply to raw updates or updates that are not user-related).
            business_account_id: The WhatsApp business account ID (WABA ID) that owns the phone ID (optional, required for some API
             methods).
            business_private_key: The global private key to use in the ``flows_request_decryptor``
            business_private_key_password: The global private key password (if needed) to use in the ``flows_request_decryptor``
            flows_request_decryptor: The global flows requests decryptor implementation to use to decrypt Flows requests.
            flows_response_encryptor: The global flows response encryptor implementation to use to encrypt Flows responses.
            continue_handling: Whether to continue handling updates after a handler or listener has been found (default: ``False``).
            skip_duplicate_updates: Whether to skip duplicate updates (default: ``True``).
            validate_updates: Whether to validate updates payloads (default: ``True``, ``app_secret`` required).
            handlers_modules: Modules to load handlers from.
        """
        super().__init__(
            phone_id=phone_id,
            token=token,
            api_version=api_version,
            session=session,
            server=server,
            webhook_endpoint=webhook_endpoint,
            verify_token=verify_token,
            filter_updates=filter_updates,
            business_account_id=business_account_id,
            callback_url=callback_url,
            callback_url_scope=callback_url_scope,
            webhook_fields=webhook_fields,
            app_id=app_id,
            app_secret=app_secret,
            webhook_challenge_delay=webhook_challenge_delay,
            business_private_key=business_private_key,
            business_private_key_password=business_private_key_password,
            flows_request_decryptor=flows_request_decryptor,
            flows_response_encryptor=flows_response_encryptor,
            continue_handling=continue_handling,
            skip_duplicate_updates=skip_duplicate_updates,
            validate_updates=validate_updates,
            handlers_modules=handlers_modules,
        )

    def __repr__(self):
        return f"WhatsAppAsync(phone_id={self.phone_id!r})"

    async def send_message(
        self,
        to: str | int,
        text: str,
        header: str | None = None,
        footer: str | None = None,
        buttons: (
            Iterable[Button]
            | URLButton
            | VoiceCallButton
            | CallRequestButton
            | SectionList
            | FlowButton
            | None
        ) = None,
        preview_url: bool = False,
        reply_to_message_id: str | None = None,
        tracker: str | CallbackData | None = None,
        sender: str | int | None = None,
    ) -> SentMessage:
        """
        Text messages are messages containing text and an optional link preview.

        - You can have the WhatsApp client attempt to render a preview of the first URL in the body text string, if it contains one. URLs must begin with ``http://`` or ``https://``. If multiple URLs are in the body text string, only the first URL will be rendered. If omitted, or if unable to retrieve a link preview, a clickable link will be rendered instead.
        - See `Text messages <https://developers.facebook.com/docs/whatsapp/cloud-api/messages/text-messages>`_.
        - See `Markdown <https://faq.whatsapp.com/539178204879377>`_ for formatting text messages.

        Example:

            >>> wa = WhatsApp(...)
            >>> wa.send_message(
            ...     to="1234567890",
            ...     text="Hello from PyWa! (https://github.com/david-lev/pywa)",
            ...     preview_url=True,
            ... )

        Args:
            to: The phone ID of the WhatsApp user.
            text: The text to send (`markdown <https://faq.whatsapp.com/539178204879377>`_ allowed, max 4096 characters).
            header: The header of the message (if ``buttons`` are provided, optional, up to 60 characters,
             no `markdown <https://faq.whatsapp.com/539178204879377>`_ allowed).
            footer: The footer of the message (if ``buttons`` are provided, optional, up to 60 characters,
             `markdown <https://faq.whatsapp.com/539178204879377>`_ has no effect).
            buttons: The buttons to send with the message (optional).
            preview_url: Whether to show a preview of the URL in the message (if any).
            reply_to_message_id: The message ID to reply to (optional).
            tracker: The data to track the message with (optional, up to 512 characters, for complex data You can use :class:`CallbackData`).
            sender: The phone ID to send the message from (optional, overrides the client's phone ID).

        Returns:
            The sent message.
        """
        sender = helpers.resolve_phone_id_param(self, sender, "sender")
        if not buttons:
            return SentMessage.from_sent_update(
                client=self,
                update=await self.api.send_message(
                    sender=sender,
                    to=str(to),
                    typ=MessageType.TEXT,
                    msg={"body": text, "preview_url": preview_url},
                    reply_to_message_id=reply_to_message_id,
                    biz_opaque_callback_data=helpers.resolve_tracker_param(tracker),
                ),
                from_phone_id=sender,
            )
        typ, kb, sent_kw = helpers.resolve_buttons_param(buttons)
        return SentMessage.from_sent_update(
            client=self,
            update=await self.api.send_message(
                sender=sender,
                to=str(to),
                typ=MessageType.INTERACTIVE,
                msg=helpers.get_interactive_msg(
                    typ=typ,
                    action=kb,
                    header={
                        "type": MessageType.TEXT,
                        "text": header,
                    }
                    if header
                    else None,
                    body=text,
                    footer=footer,
                ),
                reply_to_message_id=reply_to_message_id,
                biz_opaque_callback_data=helpers.resolve_tracker_param(tracker),
            ),
            from_phone_id=sender,
            **sent_kw,
        )

    send_text = send_message  # alias

    async def send_image(
        self,
        to: str | int,
        image: str | pathlib.Path | bytes | BinaryIO,
        caption: str | None = None,
        footer: str | None = None,
        buttons: Iterable[Button] | URLButton | FlowButton | None = None,
        reply_to_message_id: str | None = None,
        mime_type: str | None = None,
        tracker: str | CallbackData | None = None,
        sender: str | int | None = None,
    ) -> SentMessage:
        """
        Image messages are messages that display a single image and an optional caption.

        - See `Image messages <https://developers.facebook.com/docs/whatsapp/cloud-api/messages/image-messages>`_.
        - See `Supported image formats <https://developers.facebook.com/docs/whatsapp/cloud-api/messages/image-messages#supported-image-formats>`_.
        - Images must be 8-bit, RGB or RGBA.

        Example:

            >>> wa = WhatsApp(...)
            >>> wa.send_image(
            ...     to="1234567890",
            ...     image="https://example.com/image.png",
            ...     caption="This is an image!",
            ... )

        Args:
            to: The phone ID of the WhatsApp user.
            image: The image to send (either a media ID, URL, file path, bytes, or an open file object. When buttons are
             provided, only URL is supported).
            caption: The caption of the image (required when buttons are provided,
             `markdown <https://faq.whatsapp.com/539178204879377>`_ allowed).
            footer: The footer of the message (if buttons are provided, optional,
             `markdown <https://faq.whatsapp.com/539178204879377>`_ has no effect).
            buttons: The buttons to send with the image (optional).
            reply_to_message_id: The message ID to reply to (optional, only works if buttons provided).
            mime_type: The mime type of the image (optional, required when sending an image as bytes or a file object,
             or file path that does not have an extension).
            tracker: The data to track the message with (optional, up to 512 characters, for complex data You can use :class:`CallbackData`).
            sender: The phone ID to send the message from (optional, overrides the client's phone ID).

        Returns:
            The sent image message.
        """
        sender = helpers.resolve_phone_id_param(self, sender, "sender")
        is_url, image = await helpers.resolve_media_param(
            wa=self,
            media=image,
            mime_type=mime_type,
            filename=None,
            media_type=MessageType.IMAGE,
            phone_id=sender,
        )

        if not buttons:
            return SentMessage.from_sent_update(
                client=self,
                update=await self.api.send_message(
                    sender=sender,
                    to=str(to),
                    typ=MessageType.IMAGE,
                    msg=helpers.get_media_msg(
                        media_id_or_url=image, is_url=is_url, caption=caption
                    ),
                    reply_to_message_id=reply_to_message_id,
                    biz_opaque_callback_data=helpers.resolve_tracker_param(tracker),
                ),
                from_phone_id=sender,
            )
        if not caption:
            raise ValueError(
                "A caption must be provided when sending an image with buttons."
            )
        typ, kb, sent_kw = helpers.resolve_buttons_param(buttons)
        return SentMessage.from_sent_update(
            client=self,
            update=await self.api.send_message(
                sender=sender,
                to=str(to),
                typ=MessageType.INTERACTIVE,
                msg=helpers.get_interactive_msg(
                    typ=typ,
                    action=kb,
                    header={
                        "type": MessageType.IMAGE,
                        "image": {
                            "link" if is_url else "id": image,
                        },
                    },
                    body=caption,
                    footer=footer,
                ),
                reply_to_message_id=reply_to_message_id,
                biz_opaque_callback_data=helpers.resolve_tracker_param(tracker),
            ),
            from_phone_id=sender,
            **sent_kw,
        )

    async def send_video(
        self,
        to: str | int,
        video: str | pathlib.Path | bytes | BinaryIO,
        caption: str | None = None,
        footer: str | None = None,
        buttons: Iterable[Button] | URLButton | FlowButton | None = None,
        reply_to_message_id: str | None = None,
        mime_type: str | None = None,
        tracker: str | CallbackData | None = None,
        sender: str | int | None = None,
    ) -> SentMessage:
        """
        Video messages display a thumbnail preview of a video image with an optional caption. When the WhatsApp user taps the preview, it loads the video and displays it to the user.

        - Only H.264 video codec and AAC audio codec supported. Single audio stream or no audio stream only.
        - See `Video messages <https://developers.facebook.com/docs/whatsapp/cloud-api/messages/video-messages>`_.
        - See `Supported video formats <https://developers.facebook.com/docs/whatsapp/cloud-api/messages/video-messages#supported-video-formats>`_.

        Example:

            >>> wa = WhatsApp(...)
            >>> wa.send_video(
            ...     to="1234567890",
            ...     video="https://example.com/video.mp4",
            ...     caption="This is a video",
            ... )

        Args:
            to: The phone ID of the WhatsApp user.
            video: The video to send (either a media ID, URL, file path, bytes, or an open file object. When buttons are
             provided, only URL is supported).
            caption: The caption of the video (required when sending a video with buttons,
             `markdown <https://faq.whatsapp.com/539178204879377>`_ allowed).
            footer: The footer of the message (if buttons are provided, optional,
             `markdown <https://faq.whatsapp.com/539178204879377>`_ has no effect).
            buttons: The buttons to send with the video (optional).
            reply_to_message_id: The message ID to reply to (optional, only works if buttons provided).
            mime_type: The mime type of the video (optional, required when sending a video as bytes or a file object,
             or file path that does not have an extension).
            tracker: The data to track the message with (optional, up to 512 characters, for complex data You can use :class:`CallbackData`).
            sender: The phone ID to send the message from (optional, overrides the client's phone ID).

        Returns:
            The sent video.
        """
        sender = helpers.resolve_phone_id_param(self, sender, "sender")
        is_url, video = await helpers.resolve_media_param(
            wa=self,
            media=video,
            mime_type=mime_type,
            filename=None,
            media_type=MessageType.VIDEO,
            phone_id=sender,
        )
        if not buttons:
            return SentMessage.from_sent_update(
                client=self,
                update=await self.api.send_message(
                    sender=sender,
                    to=str(to),
                    typ=MessageType.VIDEO,
                    msg=helpers.get_media_msg(
                        media_id_or_url=video, is_url=is_url, caption=caption
                    ),
                    reply_to_message_id=reply_to_message_id,
                    biz_opaque_callback_data=helpers.resolve_tracker_param(tracker),
                ),
                from_phone_id=sender,
            )
        if not caption:
            raise ValueError(
                "A caption must be provided when sending a video with buttons."
            )
        typ, kb, sent_kw = helpers.resolve_buttons_param(buttons)
        return SentMessage.from_sent_update(
            client=self,
            update=await self.api.send_message(
                sender=sender,
                to=str(to),
                typ=MessageType.INTERACTIVE,
                msg=helpers.get_interactive_msg(
                    typ=typ,
                    action=kb,
                    header={
                        "type": MessageType.VIDEO,
                        "video": {
                            "link" if is_url else "id": video,
                        },
                    },
                    body=caption,
                    footer=footer,
                ),
                reply_to_message_id=reply_to_message_id,
                biz_opaque_callback_data=helpers.resolve_tracker_param(tracker),
            ),
            from_phone_id=sender,
            **sent_kw,
        )

    async def send_document(
        self,
        to: str | int,
        document: str | pathlib.Path | bytes | BinaryIO,
        filename: str | None = None,
        caption: str | None = None,
        footer: str | None = None,
        buttons: Iterable[Button] | URLButton | FlowButton | None = None,
        reply_to_message_id: str | None = None,
        mime_type: str | None = None,
        tracker: str | CallbackData | None = None,
        sender: str | int | None = None,
    ) -> SentMessage:
        """
        Document messages are messages that display a document icon, linked to a document, that a WhatsApp user can tap to download.

        - See `Document messages <https://developers.facebook.com/docs/whatsapp/cloud-api/messages/document-messages>`_.
        - See `Supported document types <https://developers.facebook.com/docs/whatsapp/cloud-api/messages/document-messages#supported-document-types>`_.

        Example:

            >>> wa = WhatsApp(...)
            >>> wa.send_document(
            ...     to="1234567890",
            ...     document="https://example.com/example_123.pdf",
            ...     filename="example.pdf",
            ...     caption="Example PDF"
            ... )


        Args:
            to: The phone ID of the WhatsApp user.
            document: The document to send (either a media ID, URL, file path, bytes, or an open file object. When
             buttons are provided, only URL is supported).
            filename: Document filename, with extension. The WhatsApp client will use an appropriate file type icon based on the extension.
            caption: The caption of the document (required when sending a document with buttons,
             `markdown <https://faq.whatsapp.com/539178204879377>`_ allowed).
            footer: The footer of the message (if buttons are provided, optional,
             `markdown <https://faq.whatsapp.com/539178204879377>`_ has no effect).
            buttons: The buttons to send with the document (optional).
            reply_to_message_id: The message ID to reply to (optional, only works if buttons provided).
            mime_type: The mime type of the document (optional, required when sending a document as bytes or a file
             object, or file path that does not have an extension).
            tracker: The data to track the message with (optional, up to 512 characters, for complex data You can use :class:`CallbackData`).
            sender: The phone ID to send the message from (optional, overrides the client's phone ID).

        Returns:
            The sent document.
        """

        sender = helpers.resolve_phone_id_param(self, sender, "sender")
        is_url, document = await helpers.resolve_media_param(
            wa=self,
            media=document,
            mime_type=mime_type,
            filename=filename,
            media_type=None,
            phone_id=sender,
        )
        if not buttons:
            return SentMessage.from_sent_update(
                client=self,
                update=await self.api.send_message(
                    sender=sender,
                    to=str(to),
                    typ=MessageType.DOCUMENT,
                    msg=helpers.get_media_msg(
                        media_id_or_url=document,
                        is_url=is_url,
                        caption=caption,
                        filename=filename,
                    ),
                    reply_to_message_id=reply_to_message_id,
                    biz_opaque_callback_data=helpers.resolve_tracker_param(tracker),
                ),
                from_phone_id=sender,
            )
        if not caption:
            raise ValueError(
                "A caption must be provided when sending a document with buttons."
            )
        typ, kb, sent_kw = helpers.resolve_buttons_param(buttons)
        return SentMessage.from_sent_update(
            client=self,
            update=await self.api.send_message(
                sender=sender,
                to=str(to),
                typ=MessageType.INTERACTIVE,
                msg=helpers.get_interactive_msg(
                    typ=typ,
                    action=kb,
                    header={
                        "type": MessageType.DOCUMENT,
                        "document": {
                            "link" if is_url else "id": document,
                            "filename": filename,
                        },
                    },
                    body=caption,
                    footer=footer,
                ),
                reply_to_message_id=reply_to_message_id,
                biz_opaque_callback_data=helpers.resolve_tracker_param(tracker),
            ),
            from_phone_id=sender,
            **sent_kw,
        )

    async def send_audio(
        self,
        to: str | int,
        audio: str | pathlib.Path | bytes | BinaryIO,
        mime_type: str | None = None,
        reply_to_message_id: str | None = None,
        tracker: str | CallbackData | None = None,
        sender: str | int | None = None,
    ) -> SentMessage:
        """
        Audio messages display an audio icon and a link to an audio file. When the WhatsApp user taps the icon, the WhatsApp client loads and plays the audio file.

        - See `Audio messages <https://developers.facebook.com/docs/whatsapp/cloud-api/messages/audio-messages>`_.
        - See `Supported audio formats <https://developers.facebook.com/docs/whatsapp/cloud-api/messages/audio-messages#supported-audio-formats>`_.

        Example:

            >>> wa = WhatsApp(...)
            >>> wa.send_audio(
            ...     to='1234567890',
            ...     audio='https://example.com/audio.mp3',
            ... )

        Args:
            to: The phone ID of the WhatsApp user.
            audio: The audio file to send (either a media ID, URL, file path, bytes, or an open file object).
            mime_type: The mime type of the audio file (optional, required when sending an audio file as bytes or a file
             object, or file path that does not have an extension).
            reply_to_message_id: The message ID to reply to (optional).
            tracker: The data to track the message with (optional, up to 512 characters, for complex data You can use :class:`CallbackData`).
            sender: The phone ID to send the message from (optional, overrides the client's phone ID).

        Returns:
            The sent audio file.
        """

        sender = helpers.resolve_phone_id_param(self, sender, "sender")
        is_url, audio = await helpers.resolve_media_param(
            wa=self,
            media=audio,
            mime_type=mime_type,
            filename=None,
            media_type=MessageType.AUDIO,
            phone_id=sender,
        )
        return SentMessage.from_sent_update(
            client=self,
            update=await self.api.send_message(
                sender=sender,
                to=str(to),
                typ=MessageType.AUDIO,
                msg=helpers.get_media_msg(media_id_or_url=audio, is_url=is_url),
                reply_to_message_id=reply_to_message_id,
                biz_opaque_callback_data=helpers.resolve_tracker_param(tracker),
            ),
            from_phone_id=sender,
        )

    async def send_sticker(
        self,
        to: str | int,
        sticker: str | pathlib.Path | bytes | BinaryIO,
        mime_type: str | None = None,
        reply_to_message_id: str | None = None,
        tracker: str | CallbackData | None = None,
        sender: str | int | None = None,
    ) -> SentMessage:
        """
        Sticker messages display animated or static sticker images in a WhatsApp message.

        - A static sticker needs to be 512x512 pixels and cannot exceed 100 KB.
        - An animated sticker must be 512x512 pixels and cannot exceed 500 KB.
        - See `Sticker messages <https://developers.facebook.com/docs/whatsapp/cloud-api/messages/sticker-messages>`_.
        - See `Supported sticker formats <https://developers.facebook.com/docs/whatsapp/cloud-api/messages/sticker-messages#supported-sticker-formats>`_.

        Example:

            >>> wa = WhatsApp(...)
            >>> wa.send_sticker(
            ...     to='1234567890',
            ...     sticker='https://example.com/sticker.webp',
            ... )

        Args:
            to: The phone ID of the WhatsApp user.
            sticker: The sticker to send (either a media ID, URL, file path, bytes, or an open file object).
            mime_type: The mime type of the sticker (optional, required when sending a sticker as bytes or a file
             object, or file path that does not have an extension).
            reply_to_message_id: The message ID to reply to (optional).
            tracker: The data to track the message with (optional, up to 512 characters, for complex data You can use :class:`CallbackData`).
            sender: The phone ID to send the message from (optional, overrides the client's phone ID).

        Returns:
            The sent message.
        """

        sender = helpers.resolve_phone_id_param(self, sender, "sender")
        is_url, sticker = await helpers.resolve_media_param(
            wa=self,
            media=sticker,
            mime_type=mime_type,
            filename=None,
            media_type=MessageType.STICKER,
            phone_id=sender,
        )
        return SentMessage.from_sent_update(
            client=self,
            update=await self.api.send_message(
                sender=sender,
                to=str(to),
                typ=MessageType.STICKER,
                msg=helpers.get_media_msg(media_id_or_url=sticker, is_url=is_url),
                reply_to_message_id=reply_to_message_id,
                biz_opaque_callback_data=helpers.resolve_tracker_param(tracker),
            ),
            from_phone_id=sender,
        )

    async def send_reaction(
        self,
        to: str | int,
        emoji: str,
        message_id: str,
        tracker: str | CallbackData | None = None,
        sender: str | int | None = None,
    ) -> SentMessage:
        """
        Reaction messages are emoji-reactions that you can apply to a previous WhatsApp user message that you have received.

        - When sending a reaction message, only a :class:`MessageStatus` update (``type`` set to ``SENT``) will be triggered; ``DELIVERED`` and ``READ`` updates will not be triggered.
        - You can react to incoming messages by using the :py:func:`~pywa.types.base_update.BaseUserUpdate.react` method on every update.

        >>> wa = WhatsApp(...)
        >>> @wa.on_message()
        ... def message_handler(_: WhatsApp, msg: Message):
        ...     msg.react('👍')

        Example:

            >>> wa = WhatsApp(...)
            >>> wa.send_reaction(
            ...     to='1234567890',
            ...     emoji='👍',
            ...     message_id='wamid.XXX='
            ... )

        Args:
            to: The phone ID of the WhatsApp user.
            emoji: The emoji to react with.
            message_id: The message ID to react to.
            tracker: The data to track the message with (optional, up to 512 characters, for complex data You can use :class:`CallbackData`).
            sender: The phone ID to send the message from (optional, overrides the client's phone ID).

        Returns:
            The message ID of the reaction (You can't use this message id to remove the reaction or perform any other
            action on it. instead, use the message ID of the message you reacted to).
        """
        sender = helpers.resolve_phone_id_param(self, sender, "sender")
        return SentMessage.from_sent_update(
            client=self,
            update=await self.api.send_message(
                sender=sender,
                to=str(to),
                typ=MessageType.REACTION,
                msg={"emoji": emoji, "message_id": message_id},
                biz_opaque_callback_data=helpers.resolve_tracker_param(tracker),
            ),
            from_phone_id=sender,
        )

    async def remove_reaction(
        self,
        to: str | int,
        message_id: str,
        tracker: str | CallbackData | None = None,
        sender: str | int | None = None,
    ) -> SentMessage:
        """
        Remove reaction from a message.

        - You can remove reactions from incoming messages by using the :py:func:`~pywa.types.base_update.BaseUserUpdate.unreact` method on every update.

        >>> wa = WhatsApp(...)
        >>> @wa.on_message()
        ... def message_handler(_: WhatsApp, msg: Message):
        ...     msg.unreact()

        Example:

            >>> wa = WhatsApp(...)
            >>> wa.remove_reaction(
            ...     to='1234567890',
            ...     message_id='wamid.XXX='
            ... )

        Args:
            to: The phone ID of the WhatsApp user.
            message_id: The message ID to remove the reaction from.
            tracker: The data to track the message with (optional, up to 512 characters, for complex data You can use :class:`CallbackData`).
            sender: The phone ID to send the message from (optional, overrides the client's phone ID).

        Returns:
            The message ID of the reaction (You can't use this message id to re-react or perform any other action on it.
            instead, use the message ID of the message you unreacted to).
        """
        sender = helpers.resolve_phone_id_param(self, sender, "sender")
        return SentMessage.from_sent_update(
            client=self,
            update=await self.api.send_message(
                sender=sender,
                to=str(to),
                typ=MessageType.REACTION,
                msg={"emoji": "", "message_id": message_id},
                biz_opaque_callback_data=helpers.resolve_tracker_param(tracker),
            ),
            from_phone_id=sender,
        )

    async def send_location(
        self,
        to: str | int,
        latitude: float,
        longitude: float,
        name: str | None = None,
        address: str | None = None,
        reply_to_message_id: str | None = None,
        tracker: str | CallbackData | None = None,
        sender: str | int | None = None,
    ) -> SentMessage:
        """
        Location messages allow you to send a location's latitude and longitude coordinates to a WhatsApp user.

        - Read more about `Location messages <https://developers.facebook.com/docs/whatsapp/cloud-api/messages/location-messages>`_.

        Example:

            >>> wa = WhatsApp(...)
            >>> wa.send_location(
            ...     to='1234567890',
            ...     latitude=37.4847483695049,
            ...     longitude=--122.1473373086664,
            ...     name='WhatsApp HQ',
            ...     address='Menlo Park, 1601 Willow Rd, United States',
            ... )

        Args:
            to: The phone ID of the WhatsApp user.
            latitude: The latitude of the location.
            longitude: The longitude of the location.
            name: The name of the location (optional).
            address: The address of the location (optional).
            reply_to_message_id: The message ID to reply to (optional).
            tracker: The data to track the message with (optional, up to 512 characters, for complex data You can use :class:`CallbackData`).
            sender: The phone ID to send the message from (optional, overrides the client's phone ID).

        Returns:
            The sent location.
        """
        sender = helpers.resolve_phone_id_param(self, sender, "sender")
        return SentMessage.from_sent_update(
            client=self,
            update=await self.api.send_message(
                sender=sender,
                to=str(to),
                typ=MessageType.LOCATION,
                msg={
                    "latitude": latitude,
                    "longitude": longitude,
                    "name": name,
                    "address": address,
                },
                reply_to_message_id=reply_to_message_id,
                biz_opaque_callback_data=helpers.resolve_tracker_param(tracker),
            ),
            from_phone_id=sender,
        )

    async def request_location(
        self,
        to: str | int,
        text: str,
        reply_to_message_id: str | None = None,
        tracker: str | CallbackData | None = None,
        sender: str | int | None = None,
    ) -> SentMessage:
        """
        Location request messages display body text and a send location button. When a WhatsApp user taps the button, a location sharing screen appears which the user can then use to share their location.

        - Once the user shares their location, a :class:`Message` update is triggered, containing the user's location details.
        - Read more about `Location request messages <https://developers.facebook.com/docs/whatsapp/cloud-api/guides/send-messages/location-request-messages>`_.

        Example:

            >>> wa = WhatsApp(...)
            >>> wa.request_location(
            ...     to='1234567890',
            ...     text='Please share your location with us.',
            ... )

        Args:
            to: The phone ID of the WhatsApp user.
            text: The text to send with the button.
            reply_to_message_id: The message ID to reply to (optional).
            tracker: The data to track the message with (optional, up to 512 characters, for complex data You can use :class:`CallbackData`).
            sender: The phone ID to send the message from (optional, overrides the client's phone ID).

        Returns:
            The sent message.
        """
        sender = helpers.resolve_phone_id_param(self, sender, "sender")
        return SentMessage.from_sent_update(
            client=self,
            update=await self.api.send_message(
                sender=sender,
                to=str(to),
                typ=MessageType.INTERACTIVE,
                msg=helpers.get_interactive_msg(
                    typ=InteractiveType.LOCATION_REQUEST_MESSAGE,
                    action={"name": "send_location"},
                    body=text,
                ),
                reply_to_message_id=reply_to_message_id,
                biz_opaque_callback_data=helpers.resolve_tracker_param(tracker),
            ),
            from_phone_id=sender,
        )

    async def send_contact(
        self,
        to: str | int,
        contact: Contact | Iterable[Contact],
        reply_to_message_id: str | None = None,
        tracker: str | CallbackData | None = None,
        sender: str | int | None = None,
    ) -> SentMessage:
        """
        Contacts messages allow you to send rich contact information directly to WhatsApp users, such as names, phone numbers, physical addresses, and email addresses.
        When a WhatsApp user taps the message's profile arrow, it displays the contact's information in a profile view:

        - Each message can include information for up to 257 contacts, although it is recommended to send fewer for usability and negative feedback reasons.

        - See `Contacts messages <https://developers.facebook.com/docs/whatsapp/cloud-api/messages/contacts-messages>`_.

        Example:

            >>> from pywa.types import Contact
            >>> wa = WhatsApp(...)
            >>> wa.send_contact(
            ...     to='1234567890',
            ...     contact=Contact(
            ...         name=Contact.Name(formatted_name='David Lev', first_name='David'),
            ...         phones=[Contact.Phone(phone='1234567890', wa_id='1234567890', type='MOBILE')],
            ...         emails=[Contact.Email(email='test@test.com', type='WORK')],
            ...         urls=[Contact.Url(url='https://exmaple.com', type='HOME')],
            ...      )
            ... )

        Args:
            to: The phone ID of the WhatsApp user.
            contact: The contact/s to send.
            reply_to_message_id: The message ID to reply to (optional).
            tracker: The data to track the message with (optional, up to 512 characters, for complex data You can use :class:`CallbackData`).
            sender: The phone ID to send the message from (optional, overrides the client's phone ID).

        Returns:
            The sent message.
        """
        sender = helpers.resolve_phone_id_param(self, sender, "sender")
        return SentMessage.from_sent_update(
            client=self,
            update=await self.api.send_message(
                sender=sender,
                to=str(to),
                typ=MessageType.CONTACTS,
                msg=tuple(c.to_dict() for c in contact)
                if isinstance(contact, Iterable)
                else (contact.to_dict(),),
                reply_to_message_id=reply_to_message_id,
                biz_opaque_callback_data=helpers.resolve_tracker_param(tracker),
            ),
            from_phone_id=sender,
        )

    async def send_catalog(
        self,
        to: str | int,
        body: str,
        footer: str | None = None,
        thumbnail_product_sku: str | None = None,
        reply_to_message_id: str | None = None,
        tracker: str | CallbackData | None = None,
        sender: str | int | None = None,
    ) -> SentMessage:
        """
        Catalog messages are messages that allow you to showcase your product catalog entirely within WhatsApp.

        Catalog messages display a product thumbnail header image of your choice, custom body text, a fixed text header, a fixed text sub-header, and a View catalog button.

        - When a customer taps the View catalog button, your product catalog appears within WhatsApp.
        - You must have `inventory uploaded to Meta <https://developers.facebook.com/docs/whatsapp/cloud-api/guides/sell-products-and-services/upload-inventory>`_ in an ecommerce catalog `connected to your WhatsApp Business Account <https://www.facebook.com/business/help/158662536425974>`_.
        - Read more about `Catalog messages <https://developers.facebook.com/docs/whatsapp/cloud-api/guides/sell-products-and-services/share-products#catalog-messages>`_.

        Example:

            >>> wa = WhatsApp(...)
            >>> wa.send_catalog(
            ...     to='1234567890',
            ...     body='Check out our catalog!',
            ...     footer='Powered by PyWa',
            ...     thumbnail_product_sku='SKU123',
            ... )

        Args:
            to: The phone ID of the WhatsApp user.
            body: Text to appear in the message body (up to 1024 characters).
            footer: Text to appear in the footer of the message (optional, up to 60 characters).
            thumbnail_product_sku: Item SKU number. Labeled as Content ID in the Commerce Manager. The thumbnail of this item will be used as the message's header image. If omitted, the product image of the first item in your catalog will be used.
            reply_to_message_id: The message ID to reply to (optional).
            tracker: The data to track the message with (optional, up to 512 characters, for complex data You can use :class:`CallbackData`).
            sender: The phone ID to send the message from (optional, overrides the client's phone ID).

        Returns:
            The sent message.
        """
        sender = helpers.resolve_phone_id_param(self, sender, "sender")
        return SentMessage.from_sent_update(
            client=self,
            update=await self.api.send_message(
                sender=sender,
                to=str(to),
                typ=MessageType.INTERACTIVE,
                msg=helpers.get_interactive_msg(
                    typ=InteractiveType.CATALOG_MESSAGE,
                    action={
                        "name": "catalog_message",
                        **(
                            {
                                "parameters": {
                                    "thumbnail_product_retailer_id": thumbnail_product_sku,
                                }
                            }
                            if thumbnail_product_sku
                            else {}
                        ),
                    },
                    body=body,
                    footer=footer,
                ),
                reply_to_message_id=reply_to_message_id,
                biz_opaque_callback_data=helpers.resolve_tracker_param(tracker),
            ),
            from_phone_id=sender,
        )

    async def send_product(
        self,
        to: str | int,
        catalog_id: str,
        sku: str,
        body: str | None = None,
        footer: str | None = None,
        reply_to_message_id: str | None = None,
        tracker: str | CallbackData | None = None,
        sender: str | int | None = None,
    ) -> SentMessage:
        """
        Send a product from a business catalog to a WhatsApp user.

        - To send multiple products, use :py:func:`~pywa.client.WhatsApp.send_products`.
        - See `Product messages <https://developers.facebook.com/docs/whatsapp/cloud-api/guides/sell-products-and-services/share-products#product-messages>`_.

        Example:

            >>> wa = WhatsApp(...)
            >>> wa.send_product(
            ...     to='1234567890',
            ...     catalog_id='1234567890',
            ...     sku='SKU123',
            ...     body='Check out this product!',
            ...     footer='Powered by PyWa',
            ... )

        Args:
            to: The phone ID of the WhatsApp user.
            catalog_id: The ID of the catalog to send the product from. (To get the catalog ID use
             :py:func:`~pywa.client.WhatsApp.get_commerce_settings` or in the `Commerce Manager
             <https://business.facebook.com/commerce/>`_).
            sku: The product SKU to send.
            body: Text to appear in the message body (up to 1024 characters).
            footer: Text to appear in the footer of the message (optional, up to 60 characters).
            reply_to_message_id: The message ID to reply to (optional).
            tracker: The data to track the message with (optional, up to 512 characters, for complex data You can use :class:`CallbackData`).
            sender: The phone ID to send the message from (optional, overrides the client's phone ID).

        Returns:
            The sent message.
        """
        sender = helpers.resolve_phone_id_param(self, sender, "sender")
        return SentMessage.from_sent_update(
            client=self,
            update=await self.api.send_message(
                sender=sender,
                to=str(to),
                typ=MessageType.INTERACTIVE,
                msg=helpers.get_interactive_msg(
                    typ=InteractiveType.PRODUCT,
                    action={
                        "catalog_id": catalog_id,
                        "product_retailer_id": sku,
                    },
                    body=body,
                    footer=footer,
                ),
                reply_to_message_id=reply_to_message_id,
                biz_opaque_callback_data=helpers.resolve_tracker_param(tracker),
            ),
            from_phone_id=sender,
        )

    async def send_products(
        self,
        to: str | int,
        catalog_id: str,
        product_sections: Iterable[ProductsSection],
        title: str,
        body: str,
        footer: str | None = None,
        reply_to_message_id: str | None = None,
        tracker: str | CallbackData | None = None,
        sender: str | int | None = None,
    ) -> SentMessage:
        """
        Send products from a business catalog to a WhatsApp user.

        - To send a single product, use :py:func:`~pywa.client.WhatsApp.send_product`.
        - See `Product messages <https://developers.facebook.com/docs/whatsapp/cloud-api/guides/sell-products-and-services/share-products#product-messages>`_.

        Example:

            >>> from pywa.types import ProductsSection
            >>> wa = WhatsApp(...)
            >>> wa.send_products(
            ...     to='1234567890',
            ...     catalog_id='1234567890',
            ...     title='Tech Products',
            ...     body='Check out our products!',
            ...     product_sections=[
            ...         ProductsSection(
            ...             title='Smartphones',
            ...             skus=['IPHONE12', 'GALAXYS21'],
            ...         ),
            ...         ProductsSection(
            ...             title='Laptops',
            ...             skus=['MACBOOKPRO', 'SURFACEPRO'],
            ...         ),
            ...     ],
            ...     footer='Powered by PyWa',
            ... )

        Args:
            to: The phone ID of the WhatsApp user.
            catalog_id: The ID of the catalog to send the product from (To get the catalog ID use
             :py:func:`~pywa.client.WhatsApp.get_commerce_settings` or in the `Commerce Manager
             <https://business.facebook.com/commerce/>`_).
            product_sections: The product sections to send (up to 30 products across all sections).
            title: The title of the product list (up to 60 characters).
            body: Text to appear in the message body (up to 1024 characters).
            footer: Text to appear in the footer of the message (optional, up to 60 characters).
            reply_to_message_id: The message ID to reply to (optional).
            tracker: The data to track the message with (optional, up to 512 characters, for complex data You can use :class:`CallbackData`).
            sender: The phone ID to send the message from (optional, overrides the client's phone ID).

        Returns:
            The sent message.
        """
        sender = helpers.resolve_phone_id_param(self, sender, "sender")
        return SentMessage.from_sent_update(
            client=self,
            update=await self.api.send_message(
                sender=sender,
                to=str(to),
                typ=MessageType.INTERACTIVE,
                msg=helpers.get_interactive_msg(
                    typ=InteractiveType.PRODUCT_LIST,
                    action={
                        "catalog_id": catalog_id,
                        "sections": tuple(ps.to_dict() for ps in product_sections),
                    },
                    header={
                        "type": MessageType.TEXT,
                        "text": title,
                    },
                    body=body,
                    footer=footer,
                ),
                reply_to_message_id=reply_to_message_id,
                biz_opaque_callback_data=helpers.resolve_tracker_param(tracker),
            ),
            from_phone_id=sender,
        )

    async def mark_message_as_read(
        self,
        message_id: str,
        sender: str | int | None = None,
    ) -> bool:
        """
        When you get a :class:`Message`, you can use the msg.id value to mark the message as read.

        - You can mark incoming messages as read by using the :py:func:`~pywa.types.base_update.BaseUserUpdate.mark_as_read` method or indicate typing by using the :py:func:`~pywa.types.base_update.BaseUserUpdate.indicate_typing` method on every update.
        - It's good practice to mark an incoming messages as read within 30 days of receipt. Marking a message as read will also mark earlier messages in the thread as read.
        - Read more about `Mark messages as read <https://developers.facebook.com/docs/whatsapp/cloud-api/guides/mark-message-as-read>`_.

        Example:

            >>> wa = WhatsApp(...)
            >>> wa.mark_message_as_read(message_id='wamid.XXX=')

        Args:
            message_id: The message ID to mark as read.
            sender: The phone ID (optional, if not provided, the client's phone ID will be used).

        Returns:
            Whether the message was marked as read.
        """
        return (
            await self.api.mark_message_as_read(
                phone_id=helpers.resolve_phone_id_param(self, sender, "sender"),
                message_id=message_id,
            )
        )["success"]

    async def indicate_typing(
        self,
        message_id: str,
        sender: str | int | None = None,
    ) -> bool:
        """
        When you get a :class:`Message`, you can use the msg.id value to mark the message as read and display a typing indicator so the WhatsApp user knows you are preparing a response. This is good practice if it will take you a few seconds to respond.

        - You can indicate typing by using the :py:func:`~pywa.types.base_update.BaseUserUpdate.indicate_typing` method on every update.
        - The typing indicator will be dismissed once you respond, or after 25 seconds, whichever comes first. To prevent a poor user experience, only display a typing indicator if you are going to respond.
        - Read more about `Typing indicators <https://developers.facebook.com/docs/whatsapp/cloud-api/typing-indicators>`_.

        Args:
            message_id: The message ID to mark as read and display a typing indicator.
            sender: The phone ID (optional, if not provided, the client's phone ID will be used).

        Returns:
            Whether the message was marked as read and the typing indicator was displayed.
        """
        return (
            await self.api.set_indicator(
                phone_id=helpers.resolve_phone_id_param(self, sender, "sender"),
                message_id=message_id,
                typ="text",
            )
        )["success"]

    async def upload_media(
        self,
        media: str | pathlib.Path | bytes | BinaryIO,
        mime_type: str | None = None,
        filename: str | None = None,
        dl_session: httpx.AsyncClient | None = None,
        phone_id: str | int | None = None,
    ) -> str:
        """
        Upload media to WhatsApp servers.

        - All media files sent through this endpoint are encrypted and persist for 30 days, unless they are deleted earlier.
        - You can get media URL with :py:func:`~pywa.client.WhatsApp.get_media_url` and download it with :py:func:`~pywa.client.WhatsApp.download_media` or delete it with :py:func:`~pywa.client.WhatsApp.delete_media`.
        - See `Upload media <https://developers.facebook.com/docs/whatsapp/cloud-api/reference/media#upload-media>`_.
        - See `Supported media types <https://developers.facebook.com/docs/whatsapp/cloud-api/reference/media#supported-media-types>`_.

        Example:

            >>> wa = WhatsApp(...)
            >>> wa.upload_media(
            ...     media='https://example.com/image.jpg',
            ...     mime_type='image/jpeg',
            ... )

        Args:
            media: The media to upload (can be a URL, bytes, or a file path).
            mime_type: The MIME type of the media (required if media is bytes or a file path).
            filename: The file name of the media (required if media is bytes).
            dl_session: A httpx client to use when downloading the media from a URL (optional, if not provided, a
             new session will be created).
            phone_id: The phone ID to upload the media to (optional, if not provided, the client's phone ID will be used).

        Returns:
            The media ID.

        Raises:
            ValueError:
                - If provided ``media`` is file path and the file does not exist.
                - If provided ``media`` is URL and the URL is invalid or media cannot be downloaded.
                - If provided ``media`` is bytes and ``filename`` or ``mime_type`` is not provided.
        """
        phone_id = helpers.resolve_phone_id_param(self, phone_id, "phone_id")

        if isinstance(media, (str, pathlib.Path)):
            if (path := pathlib.Path(media)).is_file():
                file, filename, mime_type = (
                    open(path, "rb"),
                    filename or path.name,
                    mime_type or mimetypes.guess_type(path)[0],
                )
            elif (url := str(media)).startswith(("https://", "http://")):
                res = await (
                    dl_session or httpx.AsyncClient(follow_redirects=True)
                ).get(url)
                try:
                    res.raise_for_status()
                except httpx.HTTPError as e:
                    raise ValueError(
                        f"An error occurred while downloading from {url}"
                    ) from e
                file, filename, mime_type = (
                    res.content,
                    filename or os.path.basename(media),
                    mime_type or res.headers["Content-Type"],
                )
            else:
                raise ValueError(f"File not found or invalid URL: {media}")
        else:
            file = media

        if filename is None:
            raise ValueError("`filename` is required if media is bytes")
        if mime_type is None:
            raise ValueError("`mime_type` is required if media is bytes")
        return (
            await self.api.upload_media(
                phone_id=phone_id,
                filename=filename,
                media=file,
                mime_type=mime_type,
            )
        )["id"]

    async def get_media_url(self, media_id: str) -> MediaUrlResponse:
        """
        Get a media URL for a media ID.

        - Note that clicking this URL (i.e. performing a generic ``GET``) will not return the media; you must include an access token. Use the :py:func:`~pywa.client.WhatsApp.download_media` method to download the media.
        - The media can be downloaded directly from the message using the :py:func:`~pywa.types.Message.download_media` method.
        - The URL is valid for 5 minutes.
        - See `Retrieve Media URL <https://developers.facebook.com/docs/whatsapp/cloud-api/reference/media#retrieve-media-url>`_.

        Example:

            >>> wa = WhatsApp(...)
            >>> wa.get_media_url(media_id='wamid.XXX=')

        Args:
            media_id: The media ID.

        Returns:
            A MediaResponse object with the media URL.
        """
        res = await self.api.get_media_url(media_id=media_id)
        return MediaUrlResponse(
            _client=self,
            id=res["id"],
            url=res["url"],
            mime_type=res["mime_type"],
            sha256=res["sha256"],
            file_size=res["file_size"],
        )

    async def download_media(
        self,
        url: str,
        path: str | None = None,
        filename: str | None = None,
        in_memory: bool = False,
        **httpx_kwargs: Any,
    ) -> str | bytes:
        """
        Download a media file from WhatsApp servers.

        - See `Download media <https://developers.facebook.com/docs/whatsapp/cloud-api/reference/media#download-media>`_.

        Example:

            >>> wa = WhatsApp(...)
            >>> wa.download_media(
            ...     url='https://mmg-fna.whatsapp.net/d/f/Amc.../v2/1234567890',
            ...     path='/home/david/Downloads',
            ...     filename='image.jpg',
            ... )

        Args:
            url: The URL of the media file (from :py:func:`~pywa.client.WhatsApp.get_media_url`).
            path: The path where to save the file (if not provided, the current working directory will be used).
            filename: The name of the file (if not provided, it will be guessed from the URL + extension).
            in_memory: Whether to return the file as bytes instead of saving it to disk (default: False).
            **httpx_kwargs: Additional arguments to pass to :py:func:`httpx.get`.

        Returns:
            The path of the saved file if ``in_memory`` is False, the file as bytes otherwise.
        """
        content, mimetype = await self.api.get_media_bytes(
            media_url=url, **httpx_kwargs
        )
        if in_memory:
            return content
        if path is None:
            path = os.getcwd()
        if filename is None:
            clean_mimetype = mimetype.split(";")[0].strip() if mimetype else None
            extension = (
                mimetypes.guess_extension(clean_mimetype) if clean_mimetype else None
            )
            filename = hashlib.sha256(url.encode()).hexdigest() + (extension or ".bin")
        path = os.path.join(path, filename)
        with open(path, "wb") as f:
            f.write(content)
        return path

    async def get_business_phone_number(
        self,
        phone_id: str | int | None = None,
    ) -> BusinessPhoneNumber:
        """
        Get the phone number of the WhatsApp Business account.

        Example:

            >>> wa = WhatsApp(...)
            >>> wa.get_business_phone_number()

        Args:
            phone_id: The phone ID to get the phone number from (optional, if not provided, the client's phone ID will be used).

        Returns:
            The phone number object.
        """
        return BusinessPhoneNumber.from_dict(
            data=await self.api.get_business_phone_number(
                phone_id=helpers.resolve_phone_id_param(self, phone_id, "phone_id"),
                fields=tuple(
                    field.name for field in dataclasses.fields(BusinessPhoneNumber)
                ),
            )
        )

    async def get_business_phone_numbers(
        self,
        *,
        waba_id: str | int | None = None,
        pagination: Pagination | None = None,
    ) -> Result[BusinessPhoneNumber]:
        """
        Get the phone numbers of the WhatsApp Business account.

        Example:

            >>> wa = WhatsApp(...)
            >>> wa.get_business_phone_numbers()

        Args:
            waba_id: The WABA ID to get the phone numbers from (optional, if not provided, the client's WABA ID will be used).
            pagination: Pagination object to paginate through the results (optional).

        Returns:
            A Result object containing BusinessPhoneNumber objects.
        """
        return Result(
            wa=self,
            response=await self.api.get_business_phone_numbers(
                waba_id=helpers.resolve_waba_id_param(self, waba_id),
                pagination=pagination.to_dict() if pagination else None,
                fields=tuple(
                    field.name for field in dataclasses.fields(BusinessPhoneNumber)
                ),
            ),
            item_factory=BusinessPhoneNumber.from_dict,
        )

    async def get_business_phone_number_settings(
        self,
        *,
        phone_id: str | int | None = None,
    ) -> BusinessPhoneNumberSettings:
        """
        Get the settings of the WhatsApp Business phone number.

        Example:

            >>> wa = WhatsApp(...)
            >>> wa.get_business_phone_number_settings()

        Args:
            phone_id: The phone ID to get the settings from (optional, if not provided, the client's phone ID will be used).

        Returns:
            The business phone number settings.
        """
        return BusinessPhoneNumberSettings.from_dict(
            data=await self.api.get_business_phone_number_settings(
                phone_id=helpers.resolve_phone_id_param(self, phone_id, "phone_id"),
            )
        )

    async def update_business_phone_number_settings(
        self,
        settings: BusinessPhoneNumberSettings,
        *,
        phone_id: str | int | None = None,
    ) -> bool:
        """
        Update the settings of the WhatsApp Business phone number.

        Example:

            >>> from pywa_async.types.calls import CallingSettingsStatus
            >>> wa = WhatsApp(...)
            >>> s = await wa.get_business_phone_number_settings()
            >>> s.calling.status = CallingSettingsStatus.ENABLED
            >>> wa.update_business_phone_number_settings(settings)

        Args:
            settings: The new settings to update.
            phone_id: The phone ID to update the settings for (optional, if not provided, the client's phone ID will be used).

        Returns:
            Whether the settings were updated successfully.
        """
        return (
            await self.api.update_business_phone_number_settings(
                phone_id=helpers.resolve_phone_id_param(self, phone_id, "phone_id"),
                settings=settings.to_dict(),
            )
        )["success"]

    async def update_conversational_automation(
        self,
        enable_chat_opened: bool,
        ice_breakers: Iterable[str] | None = None,
        commands: Iterable[Command] | None = None,
        phone_id: str | int | None = None,
    ) -> bool:
        """
        Update the conversational automation settings of the WhatsApp Business account.

        - You can receive the current conversational automation settings using :py:func:`~pywa.client.WhatsApp.get_business_phone_number` and accessing the ``conversational_automation`` attribute.
        - Read more about `Conversational Automation <https://developers.facebook.com/docs/whatsapp/cloud-api/phone-numbers/conversational-components>`_.

        Args:
            enable_chat_opened: You can be notified whenever a WhatsApp user opens a chat with you for
             the first time. This can be useful if you want to reply to these users with a special welcome message of
             your own design (When enabled, you'll start receiving the :class:`ChatOpened` event).
            ice_breakers: Ice Breakers are customizable, tappable text strings that appear in a message thread the
             first time you chat with a user. For example, `Plan a trip` or `Create a workout plan`.
            commands: Commands are text strings that WhatsApp users can see by typing a forward slash in a message
             thread with your business.
            phone_id: The phone ID to update the conversational automation settings for (optional, if not provided, the client's phone ID will be used).

        Returns:
            Whether the conversational automation settings were updated.
        """
        return (
            await self.api.update_conversational_automation(
                phone_id=helpers.resolve_phone_id_param(self, phone_id, "phone_id"),
                enable_welcome_message=enable_chat_opened,
                prompts=tuple(ice_breakers) if ice_breakers else None,
                commands=json.dumps([c.to_dict() for c in commands])
                if commands
                else None,
            )
        )["success"]

    async def update_display_name(
        self, new_display_name: str, *, phone_id: str | int | None = None
    ) -> bool:
        """
        Update the display name of the WhatsApp Business account.

        - The display name is the name that appears in the WhatsApp app for your business.
        - The display name will undergo verification by WhatsApp, and you will receive a webhook notification when the verification is complete.
        - Read more about `Display Name Verification <https://developers.facebook.com/docs/whatsapp/cloud-api/phone-numbers#display-name-verification>`_.

        Example:

            >>> wa = WhatsApp(...)
            >>> wa.update_display_name()

        Args:
            new_display_name: The new display name.
            phone_id: The phone ID to update the display name for (optional, if not provided, the client's phone ID will be used).
        """

        return (
            await self.api.update_display_name(
                phone_id=helpers.resolve_phone_id_param(self, phone_id, "phone_id"),
                new_display_name=new_display_name,
            )
        )["success"]

    async def get_business_profile(
        self,
        phone_id: str | int | None = None,
    ) -> BusinessProfile:
        """
        Get the business profile of the WhatsApp Business account.

        Example:

            >>> wa = WhatsApp(...)
            >>> wa.get_business_profile()

        Args:
            phone_id: The phone ID to get the business profile from (optional, if not provided, the client's phone ID will be used).

        Returns:
            The business profile.
        """
        return BusinessProfile.from_dict(
            data=(
                await self.api.get_business_profile(
                    phone_id=helpers.resolve_phone_id_param(self, phone_id, "phone_id"),
                    fields=(
                        "about",
                        "address",
                        "description",
                        "email",
                        "profile_picture_url",
                        "websites",
                        "vertical",
                    ),
                )
            )["data"][0]
        )

    async def set_business_public_key(
        self,
        public_key: str,
        phone_id: str | int | None = None,
    ) -> bool:
        """
        Set the business public key of the WhatsApp Business account (required for end-to-end encryption in flows)

        Args:
            public_key: An public 2048-bit RSA Key in PEM format.
            phone_id: The phone ID to set the business public key for (optional, if not provided, the client's phone ID will be used).

        Example:

            >>> wa = WhatsApp(...)
            >>> wa.set_business_public_key(
            ...     public_key=\"\"\"-----BEGIN PUBLIC KEY-----...\"\"\"
            ... )


        Returns:
            Whether the business public key was set.
        """
        return (
            await self.api.set_business_public_key(
                phone_id=helpers.resolve_phone_id_param(self, phone_id, "phone_id"),
                public_key=public_key,
            )
        )["success"]

    async def update_business_profile(
        self,
        about: str | None = utils.MISSING,
        address: str | None = utils.MISSING,
        description: str | None = utils.MISSING,
        email: str | None = utils.MISSING,
        profile_picture_handle: str | None = utils.MISSING,
        industry: Industry | None = utils.MISSING,
        websites: Iterable[str] | None = utils.MISSING,
        phone_id: str | int | None = None,
    ) -> bool:
        """
        Update the business profile of the WhatsApp Business account.

        Example:

            >>> from pywa.types import Industry
            >>> wa = WhatsApp(...)
            >>> wa.update_business_profile(
            ...     about='This is a test business',
            ...     address='Menlo Park, 1601 Willow Rd, United States',
            ...     description='This is a test business',
            ...     email='test@test.com',
            ...     profile_picture_handle='1234567890',
            ...     industry=Industry.NOT_A_BIZ,
            ...     websites=('https://example.com', 'https://google.com'),
            ... )

        Args:
            about: The business's About text. This text appears in the business's profile, beneath its profile image,
             phone number, and contact buttons. (cannot be empty. must be between 1 and 139 characters. `markdown
             <https://faq.whatsapp.com/539178204879377>`_ is not supported. Hyperlinks can be included but
             will not render as clickable links.)
            address: Address of the business. Character limit 256.
            description: Description of the business. Character limit 512.
            email: The contact email address (in valid email format) of the business. Character limit 128.
            profile_picture_handle: Handle of the profile picture. This handle is generated when you upload the binary
             file for the profile picture to Meta using the `Resumable Upload API
             <https://developers.facebook.com/docs/graph-api/guides/upload>`_.
            industry: Industry of the business.
            websites: The URLs associated with the business. For instance, a website, Facebook Page, or Instagram.
             (You must include the ``http://`` or ``https://`` portion of the URL.
             There is a maximum of 2 websites with a maximum of 256 characters each.)
            phone_id: The phone ID to update the business profile for (optional, if not provided, the client's phone ID will be used).

        Returns:
            Whether the business profile was updated.
        """
        data = {
            key: value or ""
            for key, value in {
                "about": about,
                "address": address,
                "description": description,
                "email": email,
                "profile_picture_handle": profile_picture_handle,
                "vertical": industry,
                "websites": websites,
            }.items()
            if value is not utils.MISSING
        }
        return (
            await self.api.update_business_profile(
                phone_id=helpers.resolve_phone_id_param(self, phone_id, "phone_id"),
                data=data,
            )
        )["success"]

    async def get_commerce_settings(
        self,
        phone_id: str | int | None = None,
    ) -> CommerceSettings:
        """
        Get the commerce settings of the WhatsApp Business account.

        Example:

            >>> wa = WhatsApp(...)
            >>> wa.get_commerce_settings()

        Returns:
            The commerce settings.
        """
        return CommerceSettings.from_dict(
            data=(
                await self.api.get_commerce_settings(
                    phone_id=helpers.resolve_phone_id_param(self, phone_id, "phone_id"),
                )
            )["data"][0]
        )

    async def update_commerce_settings(
        self,
        is_catalog_visible: bool = None,
        is_cart_enabled: bool = None,
        phone_id: str | int | None = None,
    ) -> bool:
        """
        Update the commerce settings of the WhatsApp Business account.

        Example:

            >>> wa = WhatsApp(...)
            >>> wa.update_commerce_settings(
            ...     is_catalog_visible=True,
            ...     is_cart_enabled=True,
            ... )

        Args:
            is_catalog_visible: Whether the catalog is visible (optional).
            is_cart_enabled: Whether the cart is enabled (optional).
            phone_id: The phone ID to update the commerce settings for (optional, if not provided, the client's phone ID will be used).

        Returns:
            Whether the commerce settings were updated.

        Raises:
            ValueError: If no arguments are provided.
        """
        data = {
            key: value
            for key, value in {
                "is_cart_enabled": is_cart_enabled,
                "is_catalog_visible": is_catalog_visible,
            }.items()
            if value is not None
        }
        if not data:
            raise ValueError("At least one argument must be provided")
        return (
            await self.api.update_commerce_settings(
                phone_id=helpers.resolve_phone_id_param(self, phone_id, "phone_id"),
                data=data,
            )
        )["success"]

    async def create_template(
        self,
        template: Template | LibraryTemplate,
        *,
        waba_id: str | int | None = None,
    ) -> CreatedTemplate:
        """
        Create a template for the WhatsApp Business account.

        - WhatsApp Business Accounts can only create 100 message templates per hour.
        - Read more about `Create and Manage Templates <https://developers.facebook.com/docs/whatsapp/business-management-api/message-templates#create-and-manage-templates>`_.

        Example::

            seasonal_promotion = Template(
                name="seasonal_promotion",
                category=TemplateCategory.MARKETING,
                language=TemplateLanguage.ENGLISH_US,
                parameter_format=ParamFormat.NAMED,
                components=[
                    HeaderText(
                        text=TemplateText(text="Our {{sale_name}} is on!", sale_name="Summer Sale")
                    ),
                    Body(
                        text=TemplateText(
                            text="Shop now through {{end_date}} and use code {{discount_code}} to get {{discount_amount}} off of all merchandise.",
                            end_date="the end of August", discount_code="25OFF", discount_amount="25%")
                    ),
                    Footer(text="Use the buttons below to manage your marketing subscriptions"),
                    Buttons(
                        buttons=[
                            QuickReplyButton(text="Unsubscribe from Promos"),
                            QuickReplyButton(text="Unsubscribe from All"),
                        ]
                    ),
                ],
            )

        Args:
            template: The template to create.
            waba_id: The WhatsApp Business account ID (Overrides the client's business account ID, optional).

        Returns:
            The created template.
        """
        return CreatedTemplate.from_dict(
            client=self,
            data=await self.api.create_template(
                waba_id=helpers.resolve_waba_id_param(self, waba_id),
                template=json.loads(template.to_json()),
            ),
        )

    async def send_template(
        self,
        to: str | int,
        template: Template,
        reply_to_message_id: str | None = None,
        tracker: str | CallbackData | None = None,
        sender: str | int | None = None,
    ) -> SentTemplate:
        """
        Send a template to a WhatsApp user.

        - To create a template, use :py:func:`~pywa.client.WhatsApp.create_template`.

        Example:

            >>> from pywa.types import Template as Temp
            >>> wa = WhatsApp(...)
            >>> wa.send_template(
            ...     to='1234567890',
            ...     template=Temp(
            ...         name='buy_new_iphone_x',
            ...         language=Temp.Language.ENGLISH_US,
            ...         header=Temp.TextValue(value='15'),
            ...         body=[
            ...             Temp.TextValue(value='John Doe'),
            ...             Temp.TextValue(value='WA_IPHONE_15'),
            ...             Temp.TextValue(value='15%'),
            ...         ],
            ...         buttons=[
            ...             Temp.UrlButtonValue(value='iphone15'),
            ...             Temp.QuickReplyButtonData(data='unsubscribe_from_marketing_messages'),
            ...             Temp.QuickReplyButtonData(data='unsubscribe_from_all_messages'),
            ...         ],
            ...     ),
            ... )

        Example for Authentication Template:

            >>> from pywa.types import Template as Temp
            >>> wa = WhatsApp(...)
            >>> wa.send_template(
            ...     to='1234567890',
            ...     template=Temp(
            ...         name='auth_with_otp',
            ...         language=Temp.Language.ENGLISH_US,
            ...         buttons=Temp.OTPButtonCode(code='123456'),
            ...     ),
            ... )

        Args:
            to: The phone ID of the WhatsApp user.
            template: The template to send.
            reply_to_message_id: The message ID to reply to (optional).
            tracker: The data to track the message with (optional, up to 512 characters, for complex data You can use :class:`CallbackData`).
            sender: The phone ID to send the message from (optional, overrides the client's phone ID).

        Returns:
            The sent template.
        """
        sender = helpers.resolve_phone_id_param(self, sender, "sender")
        is_url = None
        match type(template.header):
            case Template.Image:
                is_url, template.header.image = await helpers.resolve_media_param(
                    wa=self,
                    media=template.header.image,
                    mime_type=template.header.mime_type,
                    media_type=MessageType.IMAGE,
                    filename=None,
                    phone_id=sender,
                )
            case Template.Document:
                is_url, template.header.document = await helpers.resolve_media_param(
                    wa=self,
                    media=template.header.document,
                    mime_type="application/pdf",  # the only supported mime type in template's document header
                    filename=template.header.filename,
                    media_type=None,
                    phone_id=sender,
                )
            case Template.Video:
                is_url, template.header.video = await helpers.resolve_media_param(
                    wa=self,
                    media=template.header.video,
                    mime_type=template.header.mime_type,
                    media_type=MessageType.VIDEO,
                    filename=None,
                    phone_id=sender,
                )
        return SentTemplate.from_sent_update(
            client=self,
            update=await self.api.send_message(
                sender=sender,
                to=str(to),
                typ="template",  # TODO use MessageType.TEMPLATE when implemented
                msg=template.to_dict(is_header_url=is_url),
                reply_to_message_id=reply_to_message_id,
                biz_opaque_callback_data=helpers.resolve_tracker_param(tracker),
            ),
            from_phone_id=sender,
        )

    async def get_templates(
        self,
        *,
        statuses: Iterable[TemplateStatus] | None = None,
        categories: Iterable[TemplateCategory] | None = None,
        languages: Iterable[TemplateLanguage] | None = None,
        name: str | None = None,
        content: str | None = None,
        name_or_content: str | None = None,
        quality_scores: Iterable[QualityScoreType] | None = None,
        pagination: Pagination | None = None,
        waba_id: str | int | None = None,
    ) -> TemplatesResult:
        """
        Get templates of the WhatsApp Business account.

        Example:

            >>> wa = WhatsApp(...)
            >>> templates = wa.get_templates(
            ...     statuses=[TemplateStatus.APPROVED],
            ...     categories=[TemplateCategory.MARKETING],
            ...     languages=[TemplateLanguage.ENGLISH_US],
            ...     pagination=Pagination(limit=10)
            ... )

        Args:
            statuses: The statuses of the templates to filter by (optional).
            categories: The categories of the templates to filter by (optional).
            languages: The languages of the templates to filter by (optional).
            name: The name (or part of it) of the template to filter by (optional).
            content: The content of the template to filter by (optional).
            name_or_content: The name or content of the template to filter by (optional).
            quality_scores: The quality scores of the templates to filter by (optional).
            pagination: Pagination parameters (optional).
            waba_id: The WhatsApp Business account ID (Overrides the client's business account ID, optional).

        Returns:
            A Result object containing the templates
        """
        return TemplatesResult(
            wa=self,
            response=await self.api.get_templates(
                waba_id=helpers.resolve_waba_id_param(self, waba_id),
                fields=tuple(
                    field.name for field in dataclasses.fields(TemplateDetails)
                ),
                filters={
                    k: v
                    for k, v in {
                        "status": ",".join(statuses) if statuses else None,
                        "category": ",".join(categories) if categories else None,
                        "language": ",".join(languages) if languages else None,
                        "name": name,
                        "content": content,
                        "name_or_content": name_or_content,
                        "quality_score": ",".join(quality_scores)
                        if quality_scores
                        else None,
                    }.items()
                    if v is not None
                },
                summary_fields=(
                    "total_count",
                    "message_template_count",
                    "message_template_limit",
                    "are_translations_complete",
                ),
                pagination=pagination.to_dict() if pagination else None,
            ),
        )

    async def get_template(self, template_id: int | str) -> TemplateDetails:
        """
        Get the details of a specific template.

        Args:
            template_id: The ID of the template to retrieve.

        Returns:
            A TemplateDetails object containing the template details.
        """
        return TemplateDetails.from_dict(
            data=await self.api.get_template(template_id=str(template_id)), client=self
        )

    async def update_template(
        self,
        template_id: int | str,
        *,
        new_category: TemplateCategory | None = None,
        new_components: list[TemplateBaseComponent] | None = None,
        new_message_send_ttl_seconds: int | None = None,
        new_parameter_format: ParamFormat | None = None,
    ) -> bool:
        """
        Update an existing template.

        - Only templates with an ``APPROVED``, ``REJECTED``, or ``PAUSED`` status can be edited.
        - You cannot edit the category of an approved template.
        - Approved templates can be edited up to 10 times in a 30 day window, or 1 time in a 24 hour window. Rejected or paused templates can be edited an unlimited number of times.
        - After editing an approved or paused template, it will automatically be approved unless it fails template review.
        - Read more at `developers.facebook.com <https://developers.facebook.com/docs/whatsapp/business-management-api/message-templates#edit-a-message-template>`_.

        Args:
            template_id: The ID of the template to update.
            new_category: The new category of the template (optional, cannot be changed for approved templates).
            new_components: The new components of the template (optional, if not provided, the existing components will be used).
            new_message_send_ttl_seconds: The new message send TTL in seconds (optional, if not provided, the existing TTL will be used).
            new_parameter_format: The new parameter format (optional, if not provided, the existing format will be used).

        Returns:
            Whether the template was updated successfully.
        """
        return (
            await self.api.update_template(
                template_id=template_id,
                template={
                    k: v
                    for k, v in {
                        "category": new_category,
                        "components": new_components,
                        "message_send_ttl_seconds": new_message_send_ttl_seconds,
                        "parameter_format": new_parameter_format,
                    }.items()
                    if v is not None
                },
            )
        )["success"]

    async def delete_template(
        self,
        template_name: str,
        *,
        template_id: int | str | None = None,
        waba_id: str | int | None = None,
    ) -> bool:
        """
        Delete a template.

        - If you delete a template that has been sent in a template message but has yet to be delivered (e.g. because the customer's phone is turned off), the template's status will be set to PENDING_DELETION and we will attempt to deliver the message for 30 days. After this time you will receive a "Structure Unavailable" error and the customer will not receive the message.
        - Names of an approved template that has been deleted cannot be used again for 30 days.
        - Deleting a template by name deletes all templates that match that name (meaning templates with the same name but different languages will also be deleted).
        - To delete a template by ID, include the template's ID along with its name in your request; only the template with the matching template ID will be deleted.
        - Read more at `developers.facebook.com <https://developers.facebook.com/docs/whatsapp/business-management-api/message-templates#deleting-templates>`_.

        Args:
            template_name: The name of the template to delete.
            template_id: The ID of the template to delete (optional, if provided, only the template with the matching ID will be deleted).
            waba_id: The WhatsApp Business account ID (Overrides the client's business account ID, optional).

        Returns:
            Whether the template was deleted successfully.
        """
        return (
            await self.api.delete_template(
                waba_id=helpers.resolve_waba_id_param(self, waba_id),
                template_name=template_name,
                template_id=template_id,
            )
        )["success"]

    async def compare_templates(
        self,
        template_id: int | str,
        template_ids: Iterable[int | str],
        start: datetime.datetime | int,
        end: datetime.datetime | int,
    ) -> TemplatesCompareResult:
        """
        You can compare two templates by examining how often each one is sent, which one has the lower ratio of blocks to sends, and each template's top reason for being blocked.

        - Only two templates can be compared at a time.
        - Both templates must be in the same WhatsApp Business Account.
        - Templates must have been sent at least 1,000 times in the queries specified timeframe.
        - Timeframes are limited to ``7``, ``30``, ``60`` and ``90`` day lookbacks from the time of the request.
        - Read more at `developers.facebook.com <https://developers.facebook.com/docs/whatsapp/business-management-api/message-templates/template-comparison>`_.

        Args:
            template_id: The ID of the template to compare against others.
            template_ids: The IDs of the templates to compare with the given template.
            start: The start date of the comparison period.
            end: The end date of the comparison period.

        Returns:
            A TemplatesCompareResult object containing the comparison results.
        """
        return TemplatesCompareResult.from_dict(
            data=await self.api.compare_templates(
                template_id=template_id,
                template_ids=tuple(map(str, template_ids)),
                start=str(
                    int(start.timestamp())
                    if isinstance(start, datetime.datetime)
                    else start
                ),
                end=str(
                    int(end.timestamp()) if isinstance(end, datetime.datetime) else end
                ),
            )
        )

    async def migrate_templates(
        self,
        source_waba_id: str | int,
        page_number: int | None = None,
        *,
        destination_waba_id: str | int | None = None,
    ) -> MigrateTemplatesResult:
        """
        Migrate templates from one WhatsApp Business account to another.

        - Templates can only be migrated between WABAs owned by the same Meta business.
        - Only templates with a status of APPROVED and a quality_score of either GREEN or UNKNOWN are eligible for migration.
        - Read more at `developers.facebook.com <https://developers.facebook.com/docs/whatsapp/business-management-api/message-templates/template-migration>`_.

        Args:
            source_waba_id: The WhatsApp Business account ID to migrate templates from.
            page_number: Indicates amount of templates to migrate as sets of 500. Zero-indexed. For example, to migrate 1000 templates, send one request with this value set to 0 and another request with this value set to 1, in parallel.
            destination_waba_id: The WhatsApp Business account ID to migrate templates to (optional, overrides the client's business account ID).

        Returns:
            A MigrateTemplatesResult object containing the migration results.
        """
        return MigrateTemplatesResult.from_dict(
            data=await self.api.migrate_templates(
                source_waba_id=str(source_waba_id),
                dest_waba_id=helpers.resolve_waba_id_param(
                    self, destination_waba_id, "destination_waba_id"
                ),
                page_number=page_number,
            )
        )

    # fmt: off
    async def create_flow(
        self,
        name: str,
        categories: Iterable[FlowCategory | str],
        clone_flow_id: str | None = None,
        endpoint_uri: str | None = None,
        waba_id: str | int | None = None,
        flow_json: FlowJSON | dict | str | pathlib.Path | bytes | BinaryIO | None = None,
        publish: bool | None = None,
        *,
        return_only_id: bool = True,
    ) -> CreatedFlow | str:
        """
        Create a flow.

        For backward compatibility, when ``flow_json`` is not provided, the method will return the ID of the created flow.
        Set ``return_only_id=False`` to return the created flow object instead.

        - This method requires the WhatsApp Business account ID to be provided when initializing the client.
        - New Flows are created in :class:`FlowStatus.DRAFT` status unless ``flow_json`` is provided and ``publish`` is True.
        - To update the flow json, use :py:func:`~pywa.client.WhatsApp.update_flow`.
        - To send a flow, use :py:func:`~pywa.client.WhatsApp.send_flow`.

        Args:
            name: The name of the flow (must be unique, can be used later to update and send the flow).
            categories: The categories of the flow.
            flow_json: The JSON of the flow (optional, if provided, the flow will be created with the provided JSON).
            publish: Whether to publish the flow after creating it, only works if ``flow_json`` is provided.
            clone_flow_id: The flow ID to clone (optional).
            endpoint_uri: The URL of the FlowJSON Endpoint. Starting from Flow 3.0 this property should be
             specified only gere. Do not provide this field if you are cloning a Flow with version below 3.0.
            waba_id: The WhatsApp Business account ID (Overrides the client's business account ID).
            return_only_id: Only for backward compatibility. Switch to False to return the created flow object. ignored when flow_json provided.

        Example:

            >>> from pywa.types.flows import *
            >>> wa = WhatsApp(...)
            >>> wa.create_flow(
            ...     name='Feedback',
            ...     categories=[FlowCategory.SURVEY, FlowCategory.OTHER],
            ...     flow_json=FlowJSON(...),
            ...     publish=True,
            ... )

        Returns:
            The created flow or the ID of the created flow (if ``return_only_id`` is True).

        Raises:
            FlowBlockedByIntegrity: If you can't create a flow because of integrity issues.
        """
        if return_only_id:
            if flow_json:
                return_only_id = False
            else:
                warnings.warn(
                    "The `return_only_id` argument is for backward compatibility and will be removed in a future version.\n"
                    ">>> Set `return_only_id=False` and access the `.id` attribute of the returned object instead.",
                    DeprecationWarning,
                    stacklevel=2,
                )

        created = CreatedFlow.from_dict(
            await self.api.create_flow(
                name=name,
                categories=tuple(map(str, categories)),
                clone_flow_id=clone_flow_id,
                endpoint_uri=endpoint_uri,
                waba_id=helpers.resolve_waba_id_param(self, waba_id),
                flow_json=helpers.resolve_flow_json_param(flow_json)
                if flow_json
                else None,
                publish=publish,
            )
        )
        if return_only_id:
            return created.id
        return created

    async def update_flow_metadata(
        self,
        flow_id: str | int,
        *,
        name: str | None = None,
        categories: Iterable[FlowCategory | str] | None = None,
        endpoint_uri: str | None = None,
        application_id: int | None = None,
    ) -> bool:
        """
        Update the metadata of a flow.

        Args:
            flow_id: The flow ID.
            name: The name of the flow (optional).
            categories: The new categories of the flow (optional).
            endpoint_uri: The URL of the FlowJSON Endpoint. Starting from FlowJSON 3.0 this property should be
             specified only gere. Do not provide this field if you are cloning a FlowJSON with version below 3.0.
            application_id: The ID of the Meta application which will be connected to the Flow. All the flows with endpoints need to have an Application connected to them.

        Example:

            >>> from pywa_async.types.flows import FlowCategory
            >>> wa = WhatsApp(...)
            >>> wa.update_flow_metadata(
            ...     flow_id='1234567890',
            ...     name='Feedback',
            ...     categories=[FlowCategory.SURVEY, FlowCategory.OTHER],
            ...     endpoint_uri='https://my-api-server/feedback_flow',
            ...     application_id=1234567890,
            ... )

        Returns:
            Whether the flow was updated.

        Raises:
            ValueError: If neither of the arguments is provided.
        """
        if not any((name, categories, endpoint_uri, application_id)):
            raise ValueError("At least one argument must be provided")
        return (
            await self.api.update_flow_metadata(
                flow_id=str(flow_id),
                name=name,
                categories=tuple(map(str, categories)) if categories else None,
                endpoint_uri=endpoint_uri,
                application_id=application_id,
            )
        )["success"]

    async def update_flow_json(
        self,
        flow_id: str | int,
        flow_json: FlowJSON | dict | str | pathlib.Path | bytes | BinaryIO,
    ) -> tuple[bool, tuple[FlowValidationError, ...]]:
        """
        Update the json of a flow.

        Args:
            flow_id: The flow ID.
            flow_json: The new json of the flow. Can be a FlowJSON object, dict, json string, json file path or json bytes.

        Examples:

            >>> wa = WhatsApp(...)

            - Using a Flow object:

            >>> from pywa_async.types.flows import *
            >>> wa.update_flow_json(
            ...     flow_id='1234567890',
            ...     flow_json=FlowJSON(version='2.1', screens=[Screen(...)])
            ... )

            - From a json file path:

            >>> wa.update_flow_json(
            ...     flow_id='1234567890',
            ...     flow_json="/home/david/feedback_flow.json"
            ... )

            - From a json string:

            >>> wa.update_flow_json(
            ...     flow_id='1234567890',
            ...     flow_json=\"\"\"{"version": "2.1", "screens": [...]}\"\"\"
            ... )


        Returns:
            A tuple of (success, validation_errors).

        Raises:
            FlowUpdatingError: If the flow json is invalid or the flow is already published.
        """
        json_str = helpers.resolve_flow_json_param(flow_json)
        res = await self.api.update_flow_json(flow_id=str(flow_id), flow_json=json_str)
        return res["success"], tuple(
            FlowValidationError.from_dict(data) for data in res["validation_errors"]
        )

    async def publish_flow(
        self,
        flow_id: str | int,
    ) -> bool:
        """
        This request updates the status of the Flow to "PUBLISHED".

        - This action is not reversible.
        - The Flow and its assets become immutable once published.
        - To update the Flow after that, you must create a new Flow. You specify the existing Flow ID as the clone_flow_id parameter while creating to copy the existing flow.

            You can publish your Flow once you have ensured that:

            - All validation errors and publishing checks have been resolved.
            - The Flow meets the design principles of WhatsApp Flows
            - The Flow complies with WhatsApp Terms of Service, the WhatsApp Business Messaging Policy and, if applicable, the WhatsApp Commerce Policy

        Args:
            flow_id: The flow ID.

        Returns:
            Whether the flow was published.

        Raises:
            FlowPublishingError: If the flow has validation errors or not all publishing checks have been resolved.
        """
        return (await self.api.publish_flow(flow_id=str(flow_id)))["success"]

    async def delete_flow(
        self,
        flow_id: str | int,
    ) -> bool:
        """
        While a Flow is in DRAFT status, it can be deleted.

        Args:
            flow_id: The flow ID.

        Returns:
            Whether the flow was deleted.

        Raises:
            FlowDeletingError: If the flow is already published.
        """
        return (await self.api.delete_flow(flow_id=str(flow_id)))["success"]

    async def deprecate_flow(
        self,
        flow_id: str | int,
    ) -> bool:
        """
        Once a Flow is published, it cannot be modified or deleted, but can be marked as deprecated.

        Args:
            flow_id: The flow ID.

        Returns:
            Whether the flow was deprecated.

        Raises:
            FlowDeprecatingError: If the flow is not published or already deprecated.
        """
        return (await self.api.deprecate_flow(flow_id=str(flow_id)))["success"]

    async def get_flow(
        self,
        flow_id: str | int,
        invalidate_preview: bool = True,
        phone_number_id: str | int | None = None,
    ) -> FlowDetails:
        """
        Get the details of a flow.

        Args:
            flow_id: The flow ID.
            invalidate_preview: Whether to invalidate the preview (optional, default: True).
            phone_number_id: To check that a flow can be used with a specific phone number (optional).

        Returns:
            The details of the flow.
        """
        return FlowDetails.from_dict(
            data=(
                await self.api.get_flow(
                    flow_id=str(flow_id),
                    fields=helpers.get_flow_fields(
                        invalidate_preview=invalidate_preview,
                        phone_number_id=phone_number_id,
                    ),
                )
            ),
            client=self,
        )

    async def get_flows(
        self,
        invalidate_preview: bool = True,
        waba_id: str | int | None = None,
        phone_number_id: str | int | None = None,
        *,
        pagination: Pagination | None = None,
    ) -> Result[FlowDetails]:
        """
        Get the flows associated with the WhatsApp Business account.

        - This method requires the WhatsApp Business account ID to be provided when initializing the client.

        Args:
            invalidate_preview: Whether to invalidate the preview (optional, default: True).
            waba_id: The WhatsApp Business account ID (Overrides the client's business account ID).
            phone_number_id: To check that the flows can be used with a specific phone number (optional).
            pagination: The pagination parameters (optional).

        Returns:
            Result object containing the flows.
        """
        return Result(
            wa=self,
            response=await self.api.get_flows(
                waba_id=helpers.resolve_waba_id_param(self, waba_id),
                fields=helpers.get_flow_fields(
                    invalidate_preview=invalidate_preview,
                    phone_number_id=phone_number_id,
                ),
                pagination=pagination.to_dict() if pagination else None,
            ),
            item_factory=functools.partial(FlowDetails.from_dict, client=self),
        )

    async def get_flow_metrics(
        self,
        flow_id: str | int,
        metric_name: FlowMetricName,
        granularity: FlowMetricGranularity,
        since: datetime.date | str | None = None,
        until: datetime.date | str | None = None,
    ) -> dict:
        """
        Get the metrics of a flow.

        Read more at `developers.facebook.com <https://developers.facebook.com/docs/whatsapp/flows/reference/metrics_api>`_.

        Args:
            flow_id: The flow ID.
            metric_name: See `Available Metrics <https://developers.facebook.com/docs/whatsapp/flows/reference/metrics_api#available_metrics>`_.
            granularity: Time granularity.
            since: Start of the time period. If not specified, the oldest allowed date will be used. Oldest allowed date depends on the specified time granularity: DAY - 90 days, HOUR - 30 days.
            until: End of the time period. If not specified, the current date will be used.

        Returns:

        """
        return (
            await self.api.get_flow(
                flow_id=str(flow_id),
                fields=(
                    helpers.get_flow_metric_field(
                        metric_name=metric_name,
                        granularity=granularity,
                        since=since,
                        until=until,
                    ),
                ),
            )
        )["metric"]

    async def get_flow_assets(
        self,
        flow_id: str | int,
        *,
        pagination: Pagination | None = None,
    ) -> Result[FlowAsset]:
        """
        Get assets attached to a specified Flow.

        Args:
            flow_id: The flow ID.
            pagination: The pagination parameters (optional).

        Returns:
            Result object containing the assets of the flow.
        """
        return Result(
            wa=self,
            response=await self.api.get_flow_assets(
                flow_id=str(flow_id),
                pagination=pagination.to_dict() if pagination else None,
            ),
            item_factory=FlowAsset.from_dict,
        )

    async def migrate_flows(
            self,
            source_waba_id: str | int,
            source_flow_names: Iterable[str],
            *,
            destination_waba_id: str | int | None = None,
    ) -> MigrateFlowsResponse:
        """
        Migrate flows from one WhatsApp Business Account to another.

        Args:
            source_waba_id: The source WhatsApp Business Account ID.
            source_flow_names: The names of the flows to migrate.
            destination_waba_id: The destination WhatsApp Business Account ID (optional, if not provided, the client's business account ID will be used).

        Returns:
            The response of the migration request.
        """
        return MigrateFlowsResponse.from_dict(
            await self.api.migrate_flows(
                dest_waba_id=helpers.resolve_waba_id_param(self, destination_waba_id, "destination_waba_id"),
                source_waba_id=str(source_waba_id),
                source_flow_names=tuple(source_flow_names),
            )
        )

    async def register_phone_number(
        self,
        pin: int | str,
        data_localization_region: str | None = None,
        phone_id: str | int | None = None,
    ) -> bool:
        """
        Register a Business Phone Number

        - Read more at `developers.facebook.com <https://developers.facebook.com/docs/whatsapp/cloud-api/reference/registration>`_

        Example:

            >>> wa = WhatsApp(...)
            >>> wa.register_phone_number(password='111111', data_localization_region='US')

        Args:
            pin: If your verified business phone number already has two-step verification enabled,
             set this value to your number's 6-digit two-step verification PIN.
             If you cannot recall your PIN, you can
             `uptdate <https://developers.facebook.com/docs/whatsapp/cloud-api/reference/two-step-verification#updating-verification-code>`_ it.
            data_localization_region: If included, enables
             `local storage <https://developers.facebook.com/docs/whatsapp/cloud-api/overview/local-storage/>`_ on the
             business phone number.
             Value must be a 2-letter ISO 3166 country code (e.g. ``IN``) indicating the country where you
             want data-at-rest to be stored.
            phone_id: The phone ID to register (optional, if not provided, the client's phone ID will be used).

        Returns:
            The success of the registration.
        """
        return (
            await self.api.register_phone_number(
                phone_id=helpers.resolve_phone_id_param(self, phone_id, "phone_id"),
                pin=str(pin),
                data_localization_region=data_localization_region,
            )
        )["success"]

    async def create_qr_code(
        self,
        prefilled_message: str,
        image_type: Literal["PNG", "SVG"] = "PNG",
        phone_id: str | int | None = None,
    ) -> QRCode:
        """
        Create a QR code for a prefilled message.

        - Read more at `developers.facebook.com <https://developers.facebook.com/docs/whatsapp/cloud-api/reference/qr-code>`_

        Args:
            prefilled_message: The prefilled message.
            image_type: The type of the image (``PNG`` or ``SVG``. default: ``PNG``).
            phone_id: The phone ID to create the QR code for (optional, if not provided, the client's phone ID will be used).

        Returns:
            The QR code.
        """
        return QRCode.from_dict(
            await self.api.create_qr_code(
                phone_id=helpers.resolve_phone_id_param(self, phone_id, "phone_id"),
                prefilled_message=prefilled_message,
                generate_qr_image=image_type,
            )
        )

    async def get_qr_code(
        self,
        code: str,
        phone_id: str | int | None = None,
    ) -> QRCode | None:
        """
        Get a QR code.

        Args:
            code: The QR code.
            phone_id: The phone ID to get the QR code for (optional, if not provided, the client's phone ID will be used).

        Returns:
            The QR code if found, otherwise None.
        """
        qrs = (
            await self.api.get_qr_code(
                phone_id=helpers.resolve_phone_id_param(self, phone_id, "phone_id"),
                code=code,
            )
        )["data"]
        return QRCode.from_dict(qrs[0]) if qrs else None

    async def get_qr_codes(
        self,
        phone_id: str | int | None = None,
        *,
        pagination: Pagination | None = None,
    ) -> Result[QRCode]:
        """
        Get QR codes associated with the WhatsApp Phone Number.

        Args:
            phone_id: The phone ID to get the QR codes for (optional, if not provided, the client's phone ID will be used).
            pagination: The pagination parameters (optional).

        Returns:
            Result object containing the QR codes.
        """
        return Result(
            wa=self,
            response=await self.api.get_qr_codes(
                phone_id=helpers.resolve_phone_id_param(self, phone_id, "phone_id"),
                pagination=pagination.to_dict() if pagination else None,
            ),
            item_factory=QRCode.from_dict,
        )

    async def update_qr_code(
        self,
        code: str,
        prefilled_message: str,
        phone_id: str | int | None = None,
    ) -> QRCode:
        """
        Update a QR code.

        Args:
            code: The QR code.
            prefilled_message: The prefilled message.
            phone_id: The phone ID to update the QR code for (optional, if not provided, the client's phone ID will be used).

        Returns:
            The updated QR code.
        """
        return QRCode.from_dict(
            await self.api.update_qr_code(
                phone_id=helpers.resolve_phone_id_param(self, phone_id, "phone_id"),
                code=code,
                prefilled_message=prefilled_message,
            )
        )

    async def delete_qr_code(
        self,
        code: str,
        phone_id: str | int | None = None,
    ) -> bool:
        """
        Delete a QR code.

        Args:
            code: The QR code.
            phone_id: The phone ID to delete the QR code for (optional, if not provided, the client's phone ID will be used).

        Returns:
            Whether the QR code was deleted.
        """
        return (
            await self.api.delete_qr_code(
                phone_id=helpers.resolve_phone_id_param(self, phone_id, "phone_id"),
                code=code,
            )
        )["success"]

    async def get_app_access_token(self, app_id: int, app_secret: str) -> str:
        """
        Get an access token for an app.

        - Read more at `developers.facebook.com <https://developers.facebook.com/docs/facebook-login/guides/access-tokens/#apptokens>`_.

        Args:
            app_id: The ID of the app in the
             `App Basic Settings <https://developers.facebook.com/docs/development/create-an-app/app-dashboard/basic-settings>`_
            app_secret: The app secret.

        Returns:
            The access token.
        """
        return (
            await self.api.get_app_access_token(
                app_id=app_id,
                app_secret=app_secret,
            )
        )["access_token"]

    async def set_app_callback_url(
        self,
        app_id: int,
        app_access_token: str,
        callback_url: str,
        verify_token: str,
        fields: Iterable[str],
    ) -> bool:
        """
        Set the callback URL for the webhook.

        - Read more at `developers.facebook.com <https://developers.facebook.com/docs/graph-api/reference/app/subscriptions>`_.

        Args:
            app_id: The ID of the app in the
             `App Basic Settings <https://developers.facebook.com/docs/development/create-an-app/app-dashboard/basic-settings>`_
            app_access_token: The app access token from :meth:`~pywa.client.WhatsApp.get_app_access_token`.
            callback_url: The URL to receive the webhook.
            verify_token: The token to verify the webhook.
            fields: The fields to subscribe to. See `Available Fields <https://developers.facebook.com/docs/graph-api/webhooks/getting-started/webhooks-for-whatsapp#available-subscription-fields>`_.

        Returns:
            Whether the callback URL was set.
        """
        return (
            await self.api.set_app_callback_url(
                app_id=app_id,
                app_access_token=app_access_token,
                callback_url=callback_url,
                verify_token=verify_token,
                fields=tuple(fields),
            )
        )["success"]

    async def override_waba_callback_url(
        self, callback_url: str, verify_token: str, waba_id: str | int | None = None
    ) -> bool:
        """
        Override the callback URL for the WhatsApp Business account.

        - Read more at `developers.facebook.com <https://developers.facebook.com/docs/whatsapp/embedded-signup/webhooks/override#set-waba-alternate-callback>`_.

        Args:
            callback_url: The URL to receive the webhook.
            verify_token: The token to verify the webhook.
            waba_id: The WhatsApp Business account ID (Overrides the client's business account ID).

        Returns:
            Whether the callback URL was overridden.
        """
        return (
            await self.api.set_waba_alternate_callback_url(
                waba_id=helpers.resolve_waba_id_param(self, waba_id),
                callback_url=callback_url,
                verify_token=verify_token,
            )
        )["success"]

    async def delete_waba_callback_url(self, waba_id: str | int | None = None) -> bool:
        """
        Delete the callback URL for the WhatsApp Business account.

        - Read more at `developers.facebook.com <https://developers.facebook.com/docs/whatsapp/embedded-signup/webhooks/override#delete-waba-alternate-callback>`_.

        Args:
            waba_id: The WhatsApp Business account ID (Overrides the client's business account ID).

        Returns:
            Whether the callback URL was deleted.
        """
        return (
            await self.api.delete_waba_alternate_callback_url(
                waba_id=helpers.resolve_waba_id_param(self, waba_id),
            )
        )["success"]

    async def override_phone_callback_url(
        self, callback_url: str, verify_token: str, phone_id: str | int | None = None
    ) -> bool:
        """
        Override the callback URL for the phone.

        - Read more at `developers.facebook.com <https://developers.facebook.com/docs/whatsapp/embedded-signup/webhooks/override#set-phone-number-alternate-callback>`_.
        - To access to the current webhook configuration use :meth:`~pywa.client.WhatsApp.get_business_phone_number` and access the ``webhook_configuration`` attribute.

        Args:
            callback_url: The URL to receive the webhook.
            verify_token: The token to verify the webhook.
            phone_id: The phone ID to override the callback URL for (optional, if not provided, the client's phone ID will be used).

        Returns:
            Whether the callback URL was overridden.
        """
        return (
            await self.api.set_phone_alternate_callback_url(
                callback_url=callback_url,
                verify_token=verify_token,
                phone_id=helpers.resolve_phone_id_param(self, phone_id, "phone_id"),
            )
        )["success"]

    async def delete_phone_callback_url(
        self, phone_id: str | int | None = None
    ) -> bool:
        """
        Delete the callback URL for the phone.

        - Read more at `developers.facebook.com <https://developers.facebook.com/docs/whatsapp/embedded-signup/webhooks/override#delete-phone-number-alternate-callback>`_.

        Args:
            phone_id: The phone ID to delete the callback URL for (optional, if not provided, the client's phone ID will be used).

        Returns:
            Whether the callback URL was deleted.
        """
        return (
            await self.api.delete_phone_alternate_callback_url(
                phone_id=helpers.resolve_phone_id_param(self, phone_id, "phone_id"),
            )
        )["success"]

    async def block_users(
        self, users: Iterable[str | int], *, phone_id: str | int | None = None
    ) -> UsersBlockedResult:
        """
        Block users from sending messages to the WhatsApp Business account.

        - Read more at `developers.facebook.com <https://developers.facebook.com/docs/whatsapp/cloud-api/block-users#unblock-users>`_.
        - You can block users with the :meth:`~pywa.types.others.User.block` or :meth:`~pywa.types.base_update.BaseUserUpdate.block_sender` shortcuts.

        When you block a WhatsApp user, the following happens:

        - The user cannot contact your business or see that you are online.
        - Your business cannot message the user. If you do, you will encounter an error.
        - You can only block users that have messaged your business in the last 24 hours.
        - 64k blocklist limit

        Example:

            >>> wa = WhatsApp(...)
            >>> res = await wa.block_users(users=['1234567890', '0987654321'])
            >>> if res.errors: print(res.failed_users)

        Args:
            users: The phone numbers/wa IDs of the users to block.
            phone_id: The phone ID to block the users from (optional, if not provided, the client's phone ID will be used).

        Returns:
            A UsersBlockedResult object with the status of the block operation.
        """
        return UsersBlockedResult.from_dict(
            data=await self.api.block_users(
                phone_id=helpers.resolve_phone_id_param(self, phone_id, "phone_id"),
                users=tuple(str(phone_id) for phone_id in users),
            ),
            client=self,
        )

    async def unblock_users(
        self, users: Iterable[str | int], *, phone_id: str | int | None = None
    ) -> UsersUnblockedResult:
        """
        Unblock users that were previously blocked from sending messages to the WhatsApp Business account.

        - Read more at `developers.facebook.com <https://developers.facebook.com/docs/whatsapp/cloud-api/block-users#unblock-users>`_.

        Example:
            >>> wa = WhatsApp(...)
            >>> res = await wa.unblock_users(users=['1234567890', '0987654321'])
            >>> print(res.removed_users)

        Args:
            users: The phone numbers/wa IDs of the users to unblock.
            phone_id: The phone ID to unblock the users from (optional, if not provided, the client's phone ID will be used).

        Returns:
            A UsersUnblockedResult object with the status of the unblock operation.
        """
        return UsersUnblockedResult.from_dict(
            data=await self.api.unblock_users(
                phone_id=helpers.resolve_phone_id_param(self, phone_id, "phone_id"),
                users=tuple(str(phone_id) for phone_id in users),
            ),
            client=self,
        )

    async def get_blocked_users(
        self,
        *,
        pagination: Pagination | None = None,
        phone_id: str | int | None = None,
    ) -> Result[User]:
        """
        Get blocked users.

        Example:

            >>> wa = WhatsApp(...)
            >>> for user in await wa.get_blocked_users(): print(user)

        Args:
            pagination: The pagination parameters (optional).
            phone_id: The phone ID to get the list of blocked users from (optional, if not provided, the client's phone ID will be used).

        Returns:
            A Result object with the list of blocked users. You can iterate over the result to get the users.
        """
        return Result(
            wa=self,
            response=await self.api.get_blocked_users(
                phone_id=helpers.resolve_phone_id_param(self, phone_id, "phone_id"),
                pagination=pagination.to_dict() if pagination else None,
            ),
            item_factory=functools.partial(self._usr_cls.from_dict, client=self)
        )

    async def get_call_permissions(
            self,
            wa_id: str | int,
            *,
            phone_id: str | int | None = None,
    ) -> CallPermissions:
        """
        Get the call permissions for the WhatsApp Business account.

        - Read more at `developers.facebook.com <https://developers.facebook.com/docs/whatsapp/cloud-api/calling/user-call-permissions>`_.

        Args:
            wa_id: The WhatsApp ID of the user to get the call permissions for.
            phone_id: The phone ID to get the call permissions from (optional, if not provided, the client's phone ID will be used).

        Returns:
            The call permissions for the user.
        """
        return CallPermissions.from_dict(
            await self.api.get_call_permissions(
                user_wa_id=str(wa_id),
                phone_id=helpers.resolve_phone_id_param(self, phone_id, "phone_id"),
            ),
        )

    async def pre_accept_call(
            self,
            call_id: str,
            sdp: SDP | None = None
    ) -> bool:
        """
        Pre-accept a call.

        - Read more at `developers.facebook.com <https://developers.facebook.com/docs/whatsapp/cloud-api/calling/user-initiated-calls#pre-accept-call>`_.

        In essence, when you pre-accept an inbound call, you are allowing the calling media connection to be established before attempting to send call media through the connection.

        When you then call the accept call endpoint, media begins flowing immediately since the connection has already been established

        Pre-accepting calls is recommended because it facilitates faster connection times and avoids `audio clipping issues <https://developers.facebook.com/docs/whatsapp/cloud-api/calling/troubleshooting#audio-clipping-issue-and-solution>`_.

        There is about 30 to 60 seconds after the Call Connect webhook is sent for the business to accept the phone call. If the business does not respond, the call is terminated on the WhatsApp user side with a "Not Answered" notification and a Terminate Webhook is delivered back to you.

        Args:
            call_id: The ID of the call to pre-accept.
            sdp: Contains the session description protocol (SDP) type and description language.

        Returns:
            Whether the call was pre-accepted.
        """
        return (await self.api.pre_accept_call(call_id=call_id, sdp=sdp.to_dict() if sdp else None))["success"]

    async def accept_call(
            self,
            call_id: str,
            sdp: SDP | None = None,
            *,
            tracker: str | CallbackData | None = None,
    ) -> bool:
        """
        Connect to a call by providing a call agent's SDP.

        - Read more at `developers.facebook.com <https://developers.facebook.com/docs/whatsapp/cloud-api/calling/user-initiated-calls#accept-call>`_.

        You have about 30 to 60 seconds after the Call Connect Webhook is sent to accept the phone call. If your business does not respond, the call is terminated on the WhatsApp user side with a "Not Answered" notification and a Terminate Webhook is delivered back to you.

        Args:
            call_id: The ID of the call to accept.
            sdp: Contains the session description protocol (SDP) type and description language.
            tracker: The data to track the call with (optional, up to 512 characters, for complex data You can use :class:`CallbackData`).

        Returns:
            Whether the call was accepted.
        """
        return (await self.api.accept_call(
            call_id=call_id, sdp=sdp.to_dict() if sdp else None,
            biz_opaque_callback_data=helpers.resolve_tracker_param(tracker)
        ))["success"]

    async def reject_call(
            self,
            call_id: str,
    ) -> bool:
        """
        Reject a call.

        - Read more at `developers.facebook.com <https://developers.facebook.com/docs/whatsapp/cloud-api/calling/user-initiated-calls#reject-call>`_.

        You have about 30 to 60 seconds after the Call Connect webhook is sent to accept the phone call. If the business does not respond the call is terminated on the WhatsApp user side with a "Not Answered" notification and a Terminate Webhook is delivered back to you.

        Args:
            call_id: The ID of the call to reject.

        Returns:
            Whether the call was rejected.
        """
        return (await self.api.reject_call(
            call_id=call_id,
        ))["success"]

    async def terminate_call(
            self,
            call_id: str,
    ) -> bool:
        """
        Terminate an active call.

        - Read more at `developers.facebook.com <https://developers.facebook.com/docs/whatsapp/cloud-api/calling/user-initiated-calls#terminate-call>`_.

        This must be done even if there is an RTCP BYE packet in the media path. Ending the call this way also ensures pricing is more accurate.
        When the WhatsApp user terminates the call, you do not have to call this endpoint. Once the call is successfully terminated, a Call Terminate Webhook will be sent to you.

        Args:
            call_id: The ID of the call to terminate.

        Returns:
            Whether the call was terminated.
        """
        return (
            await self.api.terminate_call(
            call_id=call_id,
        ))["success"]<|MERGE_RESOLUTION|>--- conflicted
+++ resolved
@@ -1,4 +1,5 @@
 from __future__ import annotations
+
 
 """The WhatsApp Async client."""
 
@@ -60,13 +61,9 @@
     CallbackSelection,
     ChatOpened,
     FlowCompletion,
-<<<<<<< HEAD
-    TemplateStatus,
     UserPreferences,
     UserMarketingPreferences,
-=======
     TemplateStatusUpdate,
->>>>>>> 2304da7f
     Image,
     Video,
     Document,
@@ -85,16 +82,12 @@
     CallbackSelectionHandler,
     ChatOpenedHandler,
     FlowCompletionHandler,
-<<<<<<< HEAD
-    TemplateStatusHandler,
+    TemplateStatusUpdateHandler,
     UserPreferencesHandler,
     UserMarketingPreferencesHandler,
     CallConnectHandler,
     CallTerminateHandler,
     CallStatusHandler,
-=======
-    TemplateStatusUpdateHandler,
->>>>>>> 2304da7f
 )
 from .types.flows import (
     FlowCategory,
@@ -105,9 +98,6 @@
     CreatedFlow,
     MigrateFlowsResponse,
 )
-<<<<<<< HEAD
-from .types.calls import CallPermissions, SDP
-=======
 from .types.template import (
     TemplatesResult,
     TemplateDetails,
@@ -122,7 +112,7 @@
     LibraryTemplate,
     TemplateStatus,
 )
->>>>>>> 2304da7f
+from .types.calls import CallPermissions, SDP
 from .types.others import InteractiveType, UsersBlockedResult, UsersUnblockedResult
 from .types.sent_message import SentMessage, SentTemplate
 from .utils import FastAPI, Flask
@@ -147,16 +137,12 @@
         CallbackSelectionHandler: CallbackSelection.from_update,
         ChatOpenedHandler: ChatOpened.from_update,
         FlowCompletionHandler: FlowCompletion.from_update,
-<<<<<<< HEAD
-        TemplateStatusHandler: TemplateStatus.from_update,
         CallConnectHandler: CallConnect.from_update,
         CallTerminateHandler: CallTerminate.from_update,
         CallStatusHandler: CallStatus.from_update,
         UserPreferencesHandler: UserPreferences.from_update,
         UserMarketingPreferencesHandler: UserMarketingPreferences.from_update,
-=======
         TemplateStatusUpdateHandler: TemplateStatusUpdate.from_update,
->>>>>>> 2304da7f
     }
     """A dictionary that maps handler types to their respective update constructors."""
 
