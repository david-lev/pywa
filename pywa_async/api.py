"""The internal API for the WhatsApp client."""

from pywa.api import *  # noqa MUST BE IMPORTED FIRST

from typing import Any, TYPE_CHECKING

import httpx

from .errors import WhatsAppError


class GraphAPIAsync(GraphAPI):
    """Internal methods for the WhatsApp Async client. Do not use this class directly."""

    _session: httpx.AsyncClient

    def __init__(
        self,
        token: str,
        session: httpx.AsyncClient,
        api_version: float,
    ):
        super().__init__(
            token=token,
            session=session,  # noqa
            api_version=api_version,
        )

    def __str__(self):
        return f"GraphAPIAsync(session={self._session!r})"

    async def _make_request(self, method: str, endpoint: str, **kwargs) -> dict | list:
        """
        Internal method to make a request to the WhatsApp Cloud API.

        Args:
            method: The HTTP method to use.
            endpoint: The endpoint to request.
            **kwargs: Additional arguments to pass to the request.

        Returns:
            The response JSON.

        Raises:
            WhatsAppError: If the request failed.
        """
        try:
            res = await self._session.request(method=method, url=endpoint, **kwargs)
        except httpx.RequestError as e:
            e.add_note(
                "You may want to provide your own `httpx.AsyncClient` instance. e.g. `WhatsApp(session=httpx.AsyncClient(timeout=..., proxies=...))`. See https://www.python-httpx.org/api/#asyncclient for more information."
            )
            raise
        if res.status_code >= 400:
            raise WhatsAppError.from_dict(error=res.json()["error"], response=res)
        return res.json()

    async def get_app_access_token(
        self, app_id: int, app_secret: str
    ) -> dict[str, str]:
        """
        Get an access token for an app.

        - Read more at `developers.facebook.com <https://developers.facebook.com/docs/facebook-login/guides/access-tokens/#apptokens>`_.

        Return example::

            {
                'access_token': 'xyzxyzxyz',
                'token_type': 'bearer'
            }


        Args:
            app_id: The ID of the app.
            app_secret: The secret of the app.

        Returns:
            The access token and its type.

        """
        return await self._make_request(
            method="GET",
            endpoint="/oauth/access_token",
            params={
                "grant_type": "client_credentials",
                "client_id": app_id,
                "client_secret": app_secret,
            },
        )

    async def set_app_callback_url(
        self,
        app_id: int,
        app_access_token: str,
        callback_url: str,
        verify_token: str,
        fields: tuple[str, ...],
    ) -> dict[str, bool]:
        """
        Set the callback URL for the webhook.

        - Read more at `developers.facebook.com <https://developers.facebook.com/docs/graph-api/reference/app/subscriptions>`_.

        Return example::

            {
                'success': True
            }

        Args:
            app_id: The ID of the app.
            app_access_token: The access token of the app (from ``get_app_access_token``).
            callback_url: The URL to set.
            verify_token: The verify token to challenge the webhook with.
            fields: The fields to subscribe to.

        Returns:
            The success of the operation.
        """
        return await self._make_request(
            method="POST",
            endpoint=f"/{app_id}/subscriptions",
            params={
                "object": "whatsapp_business_account",
                "callback_url": callback_url,
                "verify_token": verify_token,
                "fields": ",".join(fields),
                "access_token": app_access_token,
            },
        )

    async def set_waba_alternate_callback_url(
        self,
        waba_id: str,
        callback_url: str,
        verify_token: str,
    ) -> dict[str, bool]:
        """
        Set an alternate callback URL on a WABA.

        - Read more at `developers.facebook.com <https://developers.facebook.com/docs/whatsapp/embedded-signup/webhooks/override#set-waba-alternate-callback>`_.

        Return example::

            {
                'success': True
            }

        Args:
            waba_id: The ID of the WhatsApp Business Account.
            callback_url: The URL to set.
            verify_token: The verify token to challenge the webhook with.

        Returns:
            The success of the operation.
        """
        return await self._make_request(
            method="POST",
            endpoint=f"/{waba_id}/subscribed_apps",
            json={
                "override_callback_uri": callback_url,
                "verify_token": verify_token,
            },
        )

    async def get_waba_subscribed_apps(self, waba_id: str) -> dict[str, list[dict]]:
        """
        Get the subscribed apps of a WABA.

        - Read more at `developers.facebook.com <https://developers.facebook.com/docs/whatsapp/embedded-signup/webhooks/override#get-waba-alternate-callback>`_.

        Args:
            waba_id: The ID of the WhatsApp Business Account.

        Return example::

            {
                "data": [
                    {
                        "whatsapp_business_api_data": {
                            "link": "https://www.facebook.com/games/?app_id=12345",
                            "name": "My App",
                            "id": "12345"
                        },
                        "override_callback_uri": "https://example.com/wa_webhook"
                    },
                    {
                        "whatsapp_business_api_data": {
                            "link": "https://www.facebook.com/games/?app_id=67890",
                            "name": "My second app",
                            "id": "67890"
                        }
                    }
                ]
            }

        Returns:
            The subscribed apps of the WABA.
        """
        return await self._make_request(
            method="GET",
            endpoint=f"/{waba_id}/subscribed_apps",
        )

    async def delete_waba_alternate_callback_url(self, waba_id: str) -> dict[str, bool]:
        """
        Delete the callback URL of a WABA.

        Example:

            {
                'success': True
            }

        Args:
            waba_id: The ID of the WhatsApp Business Account.

        Returns:
            The success of the operation.
        """
        return await self._make_request(
            method="POST",
            endpoint=f"/{waba_id}/subscribed_apps",
        )

    async def set_phone_alternate_callback_url(
        self,
        callback_url: str,
        verify_token: str,
        phone_id: str,
    ) -> dict[str, bool]:
        """
        Set an alternate callback URL on the business phone number.

        - Read more at `developers.facebook.com <https://developers.facebook.com/docs/whatsapp/embedded-signup/webhooks/override#set-phone-number-alternate-callback>`_.

        Args:
            phone_id: The ID of the phone number to set the callback URL on.
            callback_url: The URL to set.
            verify_token: The verify token to challenge the webhook with.

        Returns:
            The success of the operation.
        """
        return await self._make_request(
            method="POST",
            endpoint=f"/{phone_id}/",
            json={
                "webhook_configuration": {
                    "override_callback_uri": callback_url,
                    "verify_token": verify_token,
                }
            },
        )

    async def delete_phone_alternate_callback_url(
        self, phone_id: str
    ) -> dict[str, bool]:
        """
        Delete the alternate callback URL of a phone number.

        - Read more at `developers.facebook.com <https://developers.facebook.com/docs/whatsapp/embedded-signup/webhooks/override#delete-phone-number-alternate-callback>`_.

        Return example::

            {
                'success': True
            }

        Args:
            phone_id: The ID of the phone number to delete the callback URL from.

        Returns:
            The success of the operation.
        """
        return await self._make_request(
            method="POST",
            endpoint=f"/{phone_id}/",
            json={
                "webhook_configuration": {
                    "override_callback_uri": "",
                }
            },
        )

    async def set_business_public_key(
        self,
        phone_id: str,
        public_key: str,
    ) -> dict[str, bool]:
        """
        Set the public key of the business.

        - Read more at `developers.facebook.com <https://developers.facebook.com/docs/whatsapp/cloud-api/reference/whatsapp-business-encryption/#set-business-public-key>`_.

        Return example::

            {
                'success': True
            }

        Args:
            phone_id: The ID of the phone number to set the public key on.
            public_key: The public key to set.

        Returns:
            The success of the operation.
        """
        return await self._make_request(
            method="POST",
            endpoint=f"/{phone_id}/whatsapp_business_encryption",
            data={"business_public_key": public_key},
        )

    async def upload_media(
        self,
        phone_id: str,
        media: bytes,
        mime_type: str,
        filename: str,
    ) -> dict[str, str]:
        """
        Upload a media file to WhatsApp.

        - Read more at `developers.facebook.com <https://developers.facebook.com/docs/whatsapp/cloud-api/reference/media#upload-media>`_.

        Return example::

            {
              'id':'<MEDIA_ID>'
            }

        Args:
            phone_id: The ID of the phone number to upload the media to.
            media: media bytes or open(path, 'rb') object
            mime_type: The type of the media file
            filename: The name of the media file
        Returns:
            A dict with the ID of the uploaded media file.
        """
        return await self._make_request(
            method="POST",
            endpoint=f"/{phone_id}/media",
            files={
                "file": (filename, media, mime_type),
                "messaging_product": (None, "whatsapp"),
                "type": (None, mime_type),
            },
        )

    async def get_media_url(self, media_id: str) -> dict:
        """
        Get the URL of a media file.

        - Read more at `developers.facebook.com <https://developers.facebook.com/docs/whatsapp/cloud-api/reference/media#retrieve-media-url>`_.

        Return example::

            {
                'url': 'https://lookaside.fbsbx.com/whatsapp_business/attachments/?mid=645645&ext=54353&hash=xxx-xx',
                'mime_type': 'image/jpeg',
                'sha256': '73298ec14751fhfonf4wfxxxf52f4fb031db3892ff5',
                'file_size': 61901,
                'id': '137524587935346',
                'messaging_product': 'whatsapp'
            }

        Args:
            media_id: The ID of the media file.

        Returns:
            A dict with the URL and other info about the media file.
        """
        return await self._make_request(method="GET", endpoint=f"/{media_id}")

    async def get_media_bytes(
        self,
        media_url: str,
        **httpx_kwargs,
    ) -> tuple[bytes, str | None]:
        """
        Get the bytes of a media file from WhatsApp servers.

        - Read more at `developers.facebook.com <https://developers.facebook.com/docs/whatsapp/cloud-api/reference/media#download-media>`_.

        Args:
            media_url: The URL of the media file (from ``get_media_url``).
            **httpx_kwargs: Additional arguments to pass to the httpx get request.

        Returns:
            The media file bytes and the MIME type (if available).
        """
        headers = self._session.headers.copy()
        res = await self._session.get(media_url, headers=headers, **httpx_kwargs)
        res.raise_for_status()
        return res.content, res.headers.get("Content-Type")

    async def delete_media(
        self, media_id: str, phone_number_id: str | None = None
    ) -> dict[str, bool]:
        """
        Delete a media file from WhatsApp servers.

        - Read more at `developers.facebook.com <https://developers.facebook.com/docs/whatsapp/cloud-api/reference/media#delete-media>`_.

        Return example::

            {'success': True}

        Args:
            media_id: The ID of the media file.
            phone_number_id: Business phone number ID. If included, the operation will only be processed if the ID matches the ID of the business phone number that the media was uploaded on.

        Returns:
            True if the media file was deleted successfully, False otherwise.
        """
        params = {"phone_number_id": phone_number_id} if phone_number_id else None
        return await self._make_request(
            method="DELETE", endpoint=f"/{media_id}", params=params
        )

    async def send_raw_request(self, method: str, endpoint: str, **kwargs) -> Any:
        """
        Send a raw request to WhatsApp Cloud API.

        - Use this method if you want to send a request that is not yet supported by pywa.
        - Every request will automatically include the ``Authorization`` and ``Content-Type`` headers. you can override them by passing them in ``kwargs`` (headers={...}).

        Args:
            method: The HTTP method to use (e.g. ``POST``, ``GET``, etc.).
            endpoint: The endpoint to send the message to (e.g. ``/{phone_id}/messages/``).
            **kwargs: Additional arguments to send with the request (e.g. ``json={...}, headers={...}``).

        Example:

            >>> wa = WhatsApp(...)
            >>> wa.api.send_raw_request(
            ..   method="POST",
            ..   endpoint="/{phone_id}/messages",
            ..   json={"to": "1234567890", "type": "text", "text": {"body": "Hello, World!"}}
            .. )
            {
                'messaging_product': 'whatsapp',
                'contacts': [{'input': '1234567890', 'wa_id': '1234567890'}],
                'messages': [{'id': 'wamid.XXXXXXXXXXXXXXXX=='}]
            }

        Returns:
            The response from the WhatsApp Cloud API.
        """
        return await self._make_request(
            method=method,
            endpoint=endpoint,
            **kwargs,
        )

    async def send_message(
        self,
        sender: str,
        to: str,
        typ: str,
        msg: dict[str, str | list[str]] | tuple[dict],
        reply_to_message_id: str | None = None,
        biz_opaque_callback_data: str | None = None,
    ) -> dict[str, dict | list]:
        """
        Send a message to a WhatsApp user.

        - Read more at `developers.facebook.com <https://developers.facebook.com/docs/whatsapp/cloud-api/reference/messages>`_.

        Args:
            sender: The phone id to send the message from.
            to: The phone number to send the message to.
            typ: The type of the message (e.g. ``text``, ``image``, etc.).
            msg: The message object to send.
            reply_to_message_id: The ID of the message to reply to.
            biz_opaque_callback_data: The tracker to send with the message.

        Returns:
            The response from the WhatsApp Cloud API.
        """
        data = {
            "messaging_product": "whatsapp",
            "recipient_type": "individual",
            "to": to,
            "type": typ,
            typ: msg,
        }
        if reply_to_message_id:
            data["context"] = {"message_id": reply_to_message_id}
        if biz_opaque_callback_data:
            data["biz_opaque_callback_data"] = biz_opaque_callback_data
        return await self._make_request(
            method="POST",
            endpoint=f"/{sender}/messages",
            json=data,
        )

    async def register_phone_number(
        self,
        phone_id: str,
        pin: str,
        data_localization_region: str = None,
    ) -> dict[str, bool]:
        """
        Register a phone number.

        - Read more at `developers.facebook.com <https://developers.facebook.com/docs/whatsapp/cloud-api/reference/registration#register>`_.

        Return example:
            {
                'success': True,
            }

        Args:
            phone_id: The ID of the phone number to register.
            pin: The pin to register the phone number with.
            data_localization_region: The region to localize the data (Value must be a 2-letter ISO 3166 country code (e.g. IN) indicating the country where you want data-at-rest to be stored).

        Returns:
            The success of the operation.
        """

        return await self._make_request(
            method="POST",
            endpoint=f"/{phone_id}/register",
            json={
                "messaging_product": "whatsapp",
                "pin": pin,
                **(
                    {"data_localization_region": data_localization_region}
                    if data_localization_region
                    else {}
                ),
            },
        )

    async def mark_message_as_read(
        self,
        phone_id: str,
        message_id: str,
    ) -> dict[str, bool]:
        """
        Mark a message as read.

        - Read more at `developers.facebook.com <https://developers.facebook.com/docs/whatsapp/cloud-api/guides/mark-message-as-read>`_.

        Return example::

            {
                'success': True
            }

        Args:
            phone_id: The ID of the phone number that message belongs to.
            message_id: The ID of the message to mark as read.

        Returns:
            The success of the operation.
        """
        return await self._make_request(
            method="POST",
            endpoint=f"/{phone_id}/messages",
            json={
                "messaging_product": "whatsapp",
                "status": "read",
                "message_id": message_id,
            },
        )

    async def get_business_phone_number(
        self,
        phone_id: str,
        fields: tuple[str, ...] | None = None,
    ) -> dict[str, Any]:
        """
        Get the business phone number.

        - Read more at `developers.facebook.com <https://developers.facebook.com/docs/graph-api/reference/whats-app-business-account-to-number-current-status/>`_.

        Return example::

            {
                'verified_name': 'Test Number',
                'code_verification_status': 'NOT_VERIFIED',
                'display_phone_number': '+1 555-096-7852',
                'quality_rating': 'GREEN',
                'platform_type': 'CLOUD_API',
                'throughput': {'level': 'STANDARD'},
                'id': '277321005464405'

            }
        Args:
            phone_id: The ID of the phone number to get.
            fields: The fields to get.

        Returns:
            The business phone number.
        """
        return await self._make_request(
            method="GET",
            endpoint=f"/{phone_id}",
            params={"fields": ",".join(fields)} if fields else None,
        )

    async def get_business_phone_numbers(
        self,
        waba_id: str,
        fields: tuple[str, ...] | None = None,
        pagination: dict[str, str] | None = None,
    ) -> dict[str, list[dict[str, Any]]]:
        """
        Get business phone numbers.

        Return example::

            {
                'data': [
                    {
                        'verified_name': 'Test Number',
                        'code_verification_status': 'NOT_VERIFIED',
                        'display_phone_number': '+1 555-096-7852',
                        'quality_rating': 'GREEN',
                        'platform_type': 'CLOUD_API',
                        'throughput': {'level': 'STANDARD'},
                        'id': '277321005464405'
                    },
                    ...
                ]
            }

        Args:
            waba_id: The ID of the WhatsApp Business Account.
            fields: The fields to get.
            pagination: The pagination of the API.

        Returns:
            The business phone numbers.
        """
        endpoint = f"/{waba_id}/phone_numbers"
        params = {
            k: v
            for k, v in {
                "fields": ",".join(fields) if fields else None,
            }.items()
            if v
        } | (pagination or {})
        return await self._make_request(
            method="GET",
            endpoint=endpoint,
            params=params,
        )

    async def get_business_phone_number_settings(
        self,
        phone_id: str,
        include_sip_credentials: bool | None = None,
    ) -> dict[str, Any]:
        """
        Get the business phone number settings.

        Args:
            include_sip_credentials: Whether to include SIP credentials in the response.
            phone_id: The ID of the phone number to get.

        Returns:
            The business phone number settings.
        """
        return await self._make_request(
            method="GET",
            endpoint=f"/{phone_id}/settings",
            params={"include_sip_credentials": include_sip_credentials}
            if include_sip_credentials is not None
            else None,
        )

    async def update_business_phone_number_settings(
        self,
        phone_id: str,
        settings: dict[str, Any],
    ) -> dict[str, bool]:
        """
        Update the business phone number settings.

        Args:
            phone_id: The ID of the phone number to update.
            settings: The settings to update.

        Returns:
            The success of the operation.
        """
        return await self._make_request(
            method="POST",
            endpoint=f"/{phone_id}/settings",
            json=settings,
        )

    async def update_conversational_automation(
        self,
        phone_id: str,
        enable_welcome_message: bool | None = None,
        prompts: tuple[dict] | None = None,
        commands: str | None = None,
    ) -> dict[str, bool]:
        """
        Update the conversational automation settings.

        - Read more at `developers.facebook.com <https://developers.facebook.com/docs/whatsapp/cloud-api/phone-numbers/conversational-components/#configuring-via-the-api>`_.

        Return example::

            {
                'success': True
            }

        Args:
            phone_id: The ID of the phone number to update.
            enable_welcome_message: Enable the welcome message.
            prompts: The prompts (ice breakers) to set.
            commands: The commands to set.

        Returns:
            The success of the operation.
        """
        return await self._make_request(
            method="POST",
            endpoint=f"/{phone_id}/conversational_automation",
            json={
                k: v
                for k, v in {
                    "enable_welcome_message": enable_welcome_message,
                    "prompts": prompts,
                    "commands": commands,
                }.items()
                if v is not None
            },
        )

    async def update_display_name(
        self,
        phone_id: str,
        new_display_name: str,
    ) -> dict[str, bool]:
        """
        Update the display name of the business phone number.

        - Read more at `developers.facebook.com <https://developers.facebook.com/docs/whatsapp/cloud-api/phone-numbers#updating-display-name-via-api>`_.

        Return example::

            {
                'success': True
            }

        Args:
            phone_id: The ID of the phone number to update.
            new_display_name: The new display name to set.
        """

        return await self._make_request(
            method="POST",
            endpoint=f"/{phone_id}",
            json={
                "new_display_name": new_display_name,
                "messaging_product": "whatsapp",
            },
        )

    async def get_business_profile(
        self,
        phone_id: str,
        fields: tuple[str, ...] | None = None,
    ) -> dict[str, list[dict[str, str | list[str]]]]:
        """
        Get the business profile.

        - Read more at `developers.facebook.com <https://developers.facebook.com/docs/whatsapp/cloud-api/reference/business-profiles/#get-business-profile>`_.

        Return example::

            {
              "data": [{
                "about": "ABOUT",
                "address": "ADDRESS",
                "description": "DESCRIPTION",
                "email": "EMAIL",
                "messaging_product": "whatsapp",
                "profile_picture_url": "https://URL",
                "websites": [
                   "https://WEBSITE-1",
                   "https://WEBSITE-2"
                 ],
                "vertical": "INDUSTRY",
              }]
            }

        Args:
            phone_id: The ID of the phone number to get.
            fields: The fields to get.
        """
        return await self._make_request(
            method="GET",
            endpoint=f"/{phone_id}/whatsapp_business_profile",
            params={"fields": ",".join(fields)} if fields else None,
        )

    async def update_business_profile(
        self, phone_id: str, data: dict[str, str | list[str]]
    ) -> dict[str, bool]:
        """
        Update the business profile.

        - Read more at `developers.facebook.com <https://developers.facebook.com/docs/whatsapp/cloud-api/reference/business-profiles/#update-business-profile>`_.

        Args:
            phone_id: The ID of the phone number to update.
            data: The data to update the business profile with.

        Return example::

            {
                "success": True
            }
        """
        data.update(messaging_product="whatsapp")
        return await self._make_request(
            method="POST",
            endpoint=f"/{phone_id}/whatsapp_business_profile",
            json=data,
        )

    async def get_commerce_settings(self, phone_id: str) -> dict[str, list[dict]]:
        """
        Get the commerce settings of the business catalog.

        - Read more at `developers.facebook.com <https://developers.facebook.com/docs/whatsapp/cloud-api/guides/sell-products-and-services/set-commerce-settings/#get-commerce-settings>`_.

        Return example::

            {
              "data": [
                {
                  "is_cart_enabled": True,
                  "is_catalog_visible": True,
                  "id": "727705352028726"
                }
              ]
            }

        Args:
            phone_id: The ID of the phone number to get.

        Returns:
            The commerce settings of the business catalog.
        """
        return await self._make_request(
            method="GET",
            endpoint=f"/{phone_id}/whatsapp_commerce_settings",
        )

    async def update_commerce_settings(
        self,
        phone_id: str,
        data: dict,
    ) -> dict[str, bool]:
        """
        Change the commerce settings of the business catalog.

        - Read more at `developers.facebook.com <https://developers.facebook.com/docs/whatsapp/cloud-api/guides/sell-products-and-services/set-commerce-settings>`_.

        Args:
            phone_id: The ID of the phone number to update.
            data: The data to update the commerce settings with.

        Return example::

            {
              "success": True
            }
        """
        return await self._make_request(
            method="POST",
            endpoint=f"/{phone_id}/whatsapp_commerce_settings",
            params=data,
        )

    async def create_template(
        self,
        waba_id: str,
        template: dict,
    ) -> dict:
        """
        Create a message template.

        - Read more at `developers.facebook.com <https://developers.facebook.com/docs/whatsapp/business-management-api/message-templates#creating-templates>`_.

        Args:
            waba_id: The ID of the WhatsApp Business Account.
            template: The template to create.

        Return example::

            {
                "id": "594425479261596",
                "status": "PENDING",
                "category": "MARKETING"
            }
        """
        return await self._make_request(
            method="POST",
            endpoint=f"/{waba_id}/message_templates",
            json=template,
        )

    async def get_template(
        self,
        template_id: str,
        fields: tuple[str, ...] | None = None,
    ) -> dict[str, Any]:
        """
        Get a message template.

        Example::

            {
              "name": "seasonal_promotion_text_only",
              "status": "APPROVED",
              "id": "564750795574598"
            }

        Args:
            template_id: The ID of the template to get.
            fields: The fields to get. If None, all fields will be returned.

        Returns:
            The template data.
        """
        return await self._make_request(
            method="GET",
            endpoint=f"/{template_id}",
            params={"fields": ",".join(fields)} if fields else None,
        )

    async def get_templates(
        self,
        waba_id: str,
        fields: tuple[str, ...] | None = None,
        filters: dict[str, Any] | None = None,
        summary_fields: tuple[str, ...] | None = None,
        pagination: dict[str, str] | None = None,
    ) -> dict[str, list[dict[str, Any]]]:
        """
        Get a list of message templates.

        - Read more at `developers.facebook.com <https://developers.facebook.com/docs/whatsapp/business-management-api/message-templates#retrieve-templates>`_.

        Args:
            waba_id: The ID of the WhatsApp Business Account.
            fields: The fields to get. If None, all fields will be returned.
            filters: Filters to apply to the templates. e.g. {"status": "APPROVED"}.
            summary_fields: Aggregated information a such as counts.
            pagination: Pagination parameters to apply to the templates.

        Returns:
            A dict with the templates data.
        """
        params = {
            "fields": ",".join(fields) if fields else None,
            **(filters if filters else {}),
            **(pagination if pagination else {}),
            **({"summary": ",".join(summary_fields)} if summary_fields else {}),
        }
        return await self._make_request(
            method="GET",
            endpoint=f"/{waba_id}/message_templates",
            params={k: v for k, v in params.items() if v is not None},
        )

    async def update_template(
        self,
        template_id: str,
        template: dict,
    ) -> dict[str, bool]:
        """
        Update a message template.

        - Read more at `developers.facebook.com <https://developers.facebook.com/docs/whatsapp/business-management-api/message-templates#edit-a-message-template>`_.

        Args:
            template_id: The ID of the template to update.
            template: The template data to update.

        Returns:
            A dict with the success status of the operation.
        """
        return await self._make_request(
            method="POST",
            endpoint=f"/{template_id}",
            json=template,
        )

    async def delete_template(
        self,
        waba_id: str,
        template_name: str,
        template_id: str | None = None,
    ) -> dict[str, bool]:
        """
        Delete a message template.

        - Read more at `developers.facebook.com <https://developers.facebook.com/docs/whatsapp/business-management-api/message-templates#deleting-templates>`_.

        Args:
            waba_id: The ID of the WhatsApp Business Account.
            template_name: The name of the template to delete.
            template_id: The ID of the template to delete. If not provided, the template will be deleted by name.

        Returns:
            A dict with the success status of the operation.
        """
        return await self._make_request(
            method="DELETE",
            endpoint=f"/{waba_id}/message_templates",
            params={
                "name": template_name,
                **({"hsm_id": template_id} if template_id else {}),
            },
        )

    async def compare_templates(
        self,
        template_id: str,
        template_ids: tuple[str, ...],
        start: str,
        end: str,
    ) -> dict:
        """
        Compare a template with other templates.

        - Read more at `developers.facebook.com <https://developers.facebook.com/docs/whatsapp/business-management-api/message-templates/template-comparison>`_.

        Args:
            template_id: The ID of the template to compare.
            template_ids: The IDs of the templates to compare with.
            start: TUNIX timestamp indicating start of timeframe.
            end: UNIX timestamp indicating end of timeframe.

        Returns:
            A dict with the comparison results.
        """
        return await self._make_request(
            method="GET",
            endpoint=f"/{template_id}/compare",
            params={
                "template_ids": ",".join(template_ids),
                "start": start,
                "end": end,
            },
        )

    async def migrate_templates(
        self,
        dest_waba_id: str,
        source_waba_id: str,
        page_number: int | None = None,
    ) -> dict:
        """
        Migrate templates from one WABA to another.

        - Read more at `developers.facebook.com <https://developers.facebook.com/docs/whatsapp/business-management-api/message-templates/template-migration>`_.

        Args:
            dest_waba_id: The ID of the destination WhatsApp Business Account.
            source_waba_id: The ID of the source WhatsApp Business Account.
            page_number: Indicates amount of templates to migrate as sets of 500. Zero-indexed. For example, to migrate 1000 templates, send one request with this value set to 0 and another request with this value set to 1, in parallel.

        Returns:
            A dict with the migration results.
        """
        return await self._make_request(
            method="POST",
            endpoint=f"/{dest_waba_id}/migrate_message_templates",
            params={
                "source_waba_id": source_waba_id,
                **({"page_number": page_number} if page_number is not None else {}),
            },
        )

    async def unpause_template(self, template_id: str) -> dict[str, bool | str]:
        """
        Unpause a message template.

        - Read more at `developers.facebook.com <https://developers.facebook.com/docs/graph-api/reference/whats-app-business-hsm/unpause/>`_.

        Args:
            template_id: The ID of the template to unpause.

        Returns:
            A dict with the success status of the operation.
        """
        return await self._make_request(
            method="POST",
            endpoint=f"/{template_id}/unpause",
        )

    async def upsert_message_templates(
        self,
        waba_id: str,
        templates: dict,
    ) -> dict:
        """
        Bulk update or create authentication templates in multiple languages that include or exclude the optional security and expiration warnings.

        If a template already exists with a matching name and language, the template will be updated with the contents of the request, otherwise, a new template will be created.

        - Read more at `developers.facebook.com <https://developers.facebook.com/docs/whatsapp/business-management-api/authentication-templates#bulk-management>`_.

        Return example::

            {
                "data": [
                    {
                        "id": "123456789012345",
                        "language": "en_US",
                        "status": "APPROVED"
                    },
                    ...
                ],

        Args:
            waba_id: The ID of the WhatsApp Business Account.
            templates: A dict containing the template to create or update to all languages listed in the template.
        """
        return await self._make_request(
            method="POST",
            endpoint=f"/{waba_id}/upsert_message_templates",
            json=templates,
        )

    async def create_flow(
        self,
        waba_id: str,
        name: str,
        categories: tuple[str, ...],
        clone_flow_id: str | None = None,
        endpoint_uri: str | None = None,
        flow_json: str = None,
        publish: bool = None,
    ) -> dict[str, str]:
        """
        Create or clone a flow.

        - Read more at `developers.facebook.com <https://developers.facebook.com/docs/whatsapp/flows/reference/flowsapi#create>`_.

        Args:
            waba_id: The ID of the WhatsApp Business Account.
            name: The name of the flow.
            categories: The categories of the flow.
            clone_flow_id: The ID of the flow to clone.
            endpoint_uri: The endpoint URI of the flow.
            flow_json: Flow's JSON encoded as string.
            publish: Whether to publish the flow. Only works if ``flow_json`` is also provided with valid Flow JSON.

        Return example::

            {
               "id": "<Flow-ID>"
               "success": True,
               "validation_errors": [
                {
                  "error": "INVALID_PROPERTY_VALUE" ,
                  "error_type": "FLOW_JSON_ERROR",
                  "message": "Invalid value found for property 'type'.",
                  "line_start": 10,
                  "line_end": 10,
                  "column_start": 21,
                  "column_end": 34,
                  "pointers": [
                   {
                     "line_start": 10,
                     "line_end": 10,
                     "column_start": 21,
                     "column_end": 34,
                     "path": "screens [0].layout.children[0].type"
                   }
                  ]
                }
              ]
            }
        """
        data = {
            "name": name,
            "categories": categories,
            **{
                k: v
                for k, v in {
                    "clone_flow_id": clone_flow_id,
                    "endpoint_uri": endpoint_uri,
                    "flow_json": flow_json,
                    "publish": publish,
                }.items()
                if v is not None
            },
        }
        return await self._make_request(
            method="POST",
            endpoint=f"/{waba_id}/flows",
            json=data,
        )

    async def update_flow_metadata(
        self,
        flow_id: str,
        name: str | None = None,
        categories: tuple[str, ...] | None = None,
        endpoint_uri: str | None = None,
        application_id: int | None = None,
    ) -> dict[str, bool]:
        """
        Update the metadata of a flow.

        - Read more at `developers.facebook.com <https://developers.facebook.com/docs/whatsapp/flows/reference/flowsapi#update>`_.

        Args:
            flow_id: The ID of the flow.
            name: The name of the flow.
            categories: The categories of the flow.
            endpoint_uri: The endpoint URI of the flow.
            application_id: The ID of the application.

        Return example::

            {
              "success": True
            }
        """
        data = {
            **({"name": name} if name else {}),
            **({"endpoint_uri": endpoint_uri} if endpoint_uri else {}),
            **({"categories": categories} if categories else {}),
            **({"application_id": application_id} if application_id else {}),
        }
        return await self._make_request(
            method="POST",
            endpoint=f"/{flow_id}",
            json=data,
        )

    async def update_flow_json(self, flow_id: str, flow_json: str) -> dict:
        """
        Update the JSON of a flow.

        - Read more at `developers.facebook.com <https://developers.facebook.com/docs/whatsapp/flows/reference/flowsapi#update-json>`_.

        Args:
            flow_id: The ID of the flow.
            flow_json: The JSON of the flow.

        Return example::

            {
              "success": true,
              "validation_errors": [
                {
                  "error": "INVALID_PROPERTY",
                  "error_type": "JSON_SCHEMA_ERROR",
                  "message": "The property \"initial-text\" cannot be specified at \"$root/screens/0/layout/children/2/children/0\".",
                  "line_start": 46,
                  "line_end": 46,
                  "column_start": 17,
                  "column_end": 30
                }
              ]
            }
        """
        return await self._make_request(
            method="POST",
            endpoint=f"/{flow_id}/assets",
            files={
                "file": ("flow.json", flow_json, "application/json"),
                "name": (None, "flow.json"),
                "asset_type": (None, "FLOW_JSON"),
                "messaging_product": (None, "whatsapp"),
            },
        )

    async def publish_flow(
        self,
        flow_id: str,
    ) -> dict[str, bool]:
        """
        Publish a flow.

        - Read more at `developers.facebook.com <https://developers.facebook.com/docs/whatsapp/flows/reference/flowsapi#publish>`_.

        Args:
            flow_id: The ID of the flow.

        Return example::

            {
              "success": true
            }
        """
        return await self._make_request(
            method="POST",
            endpoint=f"/{flow_id}/publish",
        )

    async def delete_flow(
        self,
        flow_id: str,
    ) -> dict[str, bool]:
        """
        Delete a flow.

        - Read more at `developers.facebook.com <https://developers.facebook.com/docs/whatsapp/flows/reference/flowsapi#delete>`_.

        Args:
            flow_id: The ID of the flow.

        Return example::

            {
              "success": true
            }
        """

        return await self._make_request(
            method="DELETE",
            endpoint=f"/{flow_id}",
        )

    async def deprecate_flow(
        self,
        flow_id: str,
    ) -> dict[str, bool]:
        """
        Deprecate a flow.

        - Read more at `developers.facebook.com <https://developers.facebook.com/docs/whatsapp/flows/reference/flowsapi#deprecate>`_.

        Args:
            flow_id: The ID of the flow.

        Return example::

            {
              "success": true
            }
        """

        return await self._make_request(
            method="POST",
            endpoint=f"/{flow_id}/deprecate",
        )

    async def get_flow(
        self,
        flow_id: str,
        fields: tuple[str, ...] | None = None,
    ) -> dict[str, Any]:
        """
        Get a flow.

        - Read more at `developers.facebook.com <https://developers.facebook.com/docs/whatsapp/flows/reference/flowsapi#details>`_.

        Args:
            flow_id: The ID of the flow.
            fields: The fields to get.

        Return example::

            {
              "id": "<Flow-ID>",
              "name": "<Flow-Name>",
              "status": "DRAFT",
              "categories": [ "LEAD_GENERATION" ],
              "validation_errors": [],
              "json_version": "3.0",
              "data_api_version": "3.0",
              "endpoint_uri": "https://example.com",
              "preview": {
                "preview_url": "https://business.facebook.com/wa/manage/flows/55000..../preview/?token=b9d6.....",
                "expires_at": "2023-05-21T11:18:09+0000"
              },
              "whatsapp_business_account": {
                ...
              },
              "application": {
                ...
              }
            }
        """
        endpoint = f"/{flow_id}"
        if fields:
            endpoint += f"?fields={','.join(fields)}"
        return await self._make_request(
            method="GET",
            endpoint=endpoint,
        )

    async def get_flows(
        self,
        waba_id: str,
        fields: tuple[str, ...] | None = None,
        pagination: dict[str, str] | None = None,
    ) -> dict[str, list[dict[str, Any]]]:
        """
        Get all flows.

        - Read more at `developers.facebook.com <https://developers.facebook.com/docs/whatsapp/flows/reference/flowsapi#list>`_.

        Args:
            waba_id: The ID of the WhatsApp Business Account.
            fields: The fields to get.
            pagination: The pagination of the API.

        Return example::

            {
              "data": [
                {
                  "id": "<Flow-ID>",
                  "name": "<Flow-Name>",
                  "status": "DRAFT",
                  "categories": [ "LEAD_GENERATION" ]
                },
                {
                    "id": "<Flow-ID>",
                    "name": "<Flow-Name>",
                    "status": "DRAFT",
                    "categories": [ "LEAD_GENERATION" ]
                }
              ]
            }
        """
        endpoint = f"/{waba_id}/flows"
        params = {
            k: v
            for k, v in {
                "fields": ",".join(fields) if fields else None,
            }.items()
            if v
        } | (pagination or {})
        return await self._make_request(
            method="GET",
            endpoint=endpoint,
            params=params,
        )

    async def get_flow_assets(
        self,
        flow_id: str,
        pagination: dict[str, str] | None = None,
    ) -> dict[str, list | dict]:
        """
        Get all assets of a flow.

        - Read more at `developers.facebook.com <https://developers.facebook.com/docs/whatsapp/flows/reference/flowsapi#asset-list>`_.

        Args:
            flow_id: The ID of the flow.
            pagination: The pagination of the API.

        Return example::

            {
              "data": [
                {
                  "name": "flow.json",
                  "asset_type": "FLOW_JSON",
                  "download_url": "https://scontent.xx.fbcdn.net/m1/v/t0.57323-24/An_Hq0jnfJ..."
                }
              ],
              "paging": {
                "cursors": {
                  "before": "QVFIU...",
                  "after": "QVFIU..."
                }
              }
            }
        """
        return await self._make_request(
            method="GET",
            endpoint=f"/{flow_id}/assets?fields=name,asset_type,download_url",
            params=pagination,
        )

    async def migrate_flows(
        self,
        dest_waba_id: str,
        source_waba_id: str,
        source_flow_names: tuple[str, ...],
    ) -> dict[str, list[dict[str, str]]]:
        """
        Migrate Flows from one WhatsApp Business Account (WABA) to another.

        - Read more at `developers.facebook.com <https://developers.facebook.com/docs/whatsapp/flows/reference/flowsapi/#migrate>`_.

        Migration doesn't move the source Flows, it creates copies of them with the same names in the destination WABA.

        - You can specify specific Flow names to migrate, or choose to migrate all Flows in source WABA.
        - Flows can only be migrated between WABAs owned by the same Meta business.
        - If a Flow exists with the same name in the destination WABA, it will be skipped and the API will return an error message for that Flow. Other Flows in the same request will be copied.
        - The migrated Flow will be published if the original Flow is published, otherwise it will be in draft state.
        - New Flows under destination WABA will have new Flow IDs.


        Return example::

            {
              "migrated_flows": [
                {
                  "source_name": "appointment-booking",
                  "source_id": "1234",
                  "migrated_id": "5678"
                }
              ],
              "failed_flows": [
                {
                  "source_name": "lead-gen",
                  "error_code": "4233041",
                  "error_message": "Flows Migration Error: Flow with the same name exists in destination WABA."
                }
              ]
            }

        Args:
            dest_waba_id: Destination WhatsApp Business Account ID.
            source_waba_id: Source WhatsApp Business Account ID.
            source_flow_names: Tuple of specific Flow names to migrate. If not specified, it will migrate all flows in source WABA. Only 100 Flows can be migrated in a request.

        Returns:
            Result of the migration request.
        """
        return await self._make_request(
            method="POST",
            endpoint=f"/{dest_waba_id}/migrate_flows?source_waba_id={source_waba_id}&source_flow_names={','.join(source_flow_names)}",
        )

    async def create_qr_code(
        self, phone_id: str, prefilled_message: str, generate_qr_image: str
    ) -> dict:
        """
        Create a QR code.

        - Read more at `developers.facebook.com <https://developers.facebook.com/docs/whatsapp/business-management-api/qr-codes/#create-qr-code>`_.

        Args:
            phone_id: The ID of the phone number to create the QR code on.
            prefilled_message: The prefilled message to set.
            generate_qr_image: PNG or SVG

        Return example::

            {
              "code": "4O4YGZEG3RIVE1",
              "prefilled_message": "Cyber Monday 1",
              "deep_link_url": "https://wa.me/message/4O4YGZEG3RIVE1",
              "qr_image_url": "https://scontent-iad3-2.xx.fbcdn.net/..."
            }
        """
        return await self._make_request(
            method="POST",
            endpoint=f"/{phone_id}/message_qrdls",
            json={
                "prefilled_message": prefilled_message,
                "generate_qr_image": generate_qr_image,
            },
        )

    async def get_qr_code(
        self,
        phone_id: str,
        code: str,
    ) -> dict:
        """
        Get a QR code.

        - Read more at `developers.facebook.com <https://developers.facebook.com/docs/whatsapp/business-management-api/qr-codes/#get-qr-code>`_.

        Args:
            phone_id: The ID of the phone number to get the QR code from.
            code: The code of the QR code.

        Return example::

            {
              "data": [
                {
                  "code": "4O4YGZEG3RIVE1",
                  "prefilled_message": "Cyber Monday",
                  "deep_link_url": "https://wa.me/message/4O4YGZEG3RIVE1"
                }
              ]
            }
        """
        return await self._make_request(
            method="GET",
            endpoint=f"/{phone_id}/message_qrdls/{code}",
        )

    async def get_qr_codes(
        self,
        phone_id: str,
        pagination: dict[str, str] | None = None,
    ) -> dict:
        """
        Get all QR codes.

        - Read more at `developers.facebook.com <https://developers.facebook.com/docs/whatsapp/business-management-api/qr-codes/#get-qr-codes>`_.

        Return example::

            {
              "data": [
                {
                  "code": "4O4YGZEG3RIVE1",
                  "prefilled_message": "Cyber Monday 1",
                  "deep_link_url": "https://wa.me/message/4O4YGZEG3RIVE1",
                  "qr_image_url": "https://scontent-iad3-2.xx.fbcdn.net/..."
                }
              ],
                "paging": {
                    "cursors": {
                    "before": "QVFIU...",
                    "after": "QVFIU..."
                    }
                }
            }

        Args:
            phone_id: The ID of the phone number to get the QR codes from.
            pagination: The pagination parameters.
        """
        return await self._make_request(
            method="GET",
            endpoint=f"/{phone_id}/message_qrdls",
            params=pagination,
        )

    async def update_qr_code(
        self,
        phone_id: str,
        code: str,
        prefilled_message: str,
    ) -> dict:
        """
        Update a QR code.

        - Read more at `developers.facebook.com <https://developers.facebook.com/docs/whatsapp/business-management-api/qr-codes/#update-qr-code>`_.

        Return example::

            {
              "code": "4O4YGZEG3RIVE1",
              "prefilled_message": "Cyber Tuesday",
              "deep_link_url": "https://wa.me/message/4O4YGZEG3RIVE1"
            }

        Args:
            phone_id: The ID of the phone number to update the QR code on.
            code: The code of the QR code.
            prefilled_message: The prefilled message to set.
        """
        return await self._make_request(
            method="POST",
            endpoint=f"/{phone_id}/message_qrdls",
            json={"code": code, "prefilled_message": prefilled_message},
        )

    async def delete_qr_code(self, phone_id: str, code: str):
        """
        Delete a QR code.

        - Read more at `developers.facebook.com <https://developers.facebook.com/docs/whatsapp/business-management-api/qr-codes/#delete-qr-code>`_.

        Return example::

            {
              "success": True
            }

        Args:
            phone_id: The ID of the phone number to delete the QR code from.
            code: The code of the QR code.
        """
        return await self._make_request(
            method="DELETE",
            endpoint=f"/{phone_id}/message_qrdls/{code}",
        )

    async def set_indicator(
        self, phone_id: str, message_id: str, typ: str
    ) -> dict[str, bool]:
        """
        Set a typing indicator.

        - Read more at `developers.facebook.com <https://developers.facebook.com/docs/whatsapp/cloud-api/typing-indicators>`_.

        Return example::

            {
                'success': True
            }

        Args:
            phone_id: The ID of the phone number to set the typing indicator on.
            message_id: The ID of the message in the conversation to set the typing indicator on.
            typ: The type of indicator to set (currently only "text" is supported).

        Returns:
            The success of the operation.
        """
        return await self._make_request(
            method="POST",
            endpoint=f"/{phone_id}/messages",
            json={
                "messaging_product": "whatsapp",
                "status": "read",
                "message_id": message_id,
                "typing_indicator": {
                    "type": typ,
                },
            },
        )

    async def block_users(
        self,
        phone_id: str,
        users: tuple[str, ...],
    ) -> dict:
        """
        Block users from sending messages to the business.

        - Read more at `developers.facebook.com <https://developers.facebook.com/docs/whatsapp/cloud-api/block-users#block-users-2>`_.

        Return example::

            {
                'messaging_product': 'whatsapp',
                'block_users': {
                    'removed_users': [
                        {'input': '123456789', 'wa_id': '123456789'}
                    ]
                }
            }

        Args:
            phone_id: The ID of the phone number to block users on.
            users: The list of phone numbers/wa_ids to block.

        Returns:
            The response from the WhatsApp Cloud API.
        """
        return await self._make_request(
            method="POST",
            endpoint=f"/{phone_id}/block_users",
            json={
                "messaging_product": "whatsapp",
                "block_users": [{"user": user} for user in users],
            },
        )

    async def unblock_users(
        self,
        phone_id: str,
        users: tuple[str, ...],
    ) -> dict:
        """
        Unblock users from sending messages to the business.

        - Read more at `developers.facebook.com <https://developers.facebook.com/docs/whatsapp/cloud-api/block-users#unblock-users>`_.

        Return example::

            {
                'messaging_product': 'whatsapp',
                'block_users': {
                    'removed_users': [
                        {'input': '123456789', 'wa_id': '123456789'}
                    ]
                }

        Args:
            phone_id: The ID of the phone number to unblock users on.
            users: The list of phone numbers/wa_ids to unblock.

        Returns:
            The response from the WhatsApp Cloud API.
        """
        return await self._make_request(
            method="DELETE",
            endpoint=f"/{phone_id}/block_users",
            json={
                "messaging_product": "whatsapp",
                "block_users": [{"user": user} for user in users],
            },
        )

    async def get_blocked_users(
        self, phone_id: str, pagination: dict | None = None
    ) -> dict:
        """
        Get the list of blocked users.

        - Read more at `developers.facebook.com <https://developers.facebook.com/docs/whatsapp/cloud-api/block-users#get-list-of-blocked-numbers>`_.

        Args:
            phone_id: The ID of the phone number to get the blocked users from.
            pagination: The pagination parameters.

        Return example::

            {
                'data': [
                    {'messaging_product': 'whatsapp', 'wa_id': '1234567890'}
                ],
                'paging': {
                    'cursors': {
                        'before': 'eyJvZAmZAzZAXQiOjAsIn',
                        'after': 'I6IjE3Mzc1ODA5MjUwMTk0NTIifQZDZD',
                    }
                }
            }

        Returns:
            The response from the WhatsApp Cloud API.
        """
        return await self._make_request(
            method="GET",
            endpoint=f"/{phone_id}/block_users",
            params=pagination,
        )

<<<<<<< HEAD
    async def get_call_permissions(self, phone_id: str, user_wa_id: str) -> dict:
        """
        Get call permissions for a user.

        - Read more at `developers.facebook.com <https://developers.facebook.com/docs/whatsapp/cloud-api/calling/user-call-permissions>`_.

        Return example::

            {
              "messaging_product": "whatsapp",
              "permission": {
                "status": "temporary",
                "expiration_time": 1745343479
              },
              "actions": [
                {
                  "action_name": "send_call_permission_request",
                  "can_perform_action": True,
                  "limits": [
                    {
                      "time_period": "PT24H",
                      "max_allowed": 1,
                      "current_usage": 0,
                    },
                    {
                      "time_period": "P7D",
                      "max_allowed": 2,
                      "current_usage": 1,
                    }
                  ]
                },
                {
                  "action_name": "start_call",
                  "can_perform_action": False,
                  "limits": [
                    {
                      "time_period": "PT24H",
                      "max_allowed": 5,
                      "current_usage": 5,
                      "limit_expiration_time": 1745622600,
                    }
                  ]
                }
              }
            }

        Args:
            phone_id: The ID of the phone number to get call permissions for.
            user_wa_id: The WhatsApp ID of the user to check permissions for.

        Returns:
            The response from the WhatsApp Cloud API.
        """
        return await self._make_request(
            method="GET",
            endpoint=f"/{phone_id}/call_permissions",
            params={"user_wa_id": user_wa_id},
        )

    async def initiate_call(
        self,
        phone_id: str,
        to: str,
        sdp: dict[str, str],
        biz_opaque_callback_data: str | None = None,
    ) -> dict[str, str | bool]:
        """
        Initiate a call.

        - Read more at `developers.facebook.com <https://developers.facebook.com/docs/whatsapp/cloud-api/calling/user-initiated-calls#initiate-call>`_.

        Return example::

            {
              "messaging_product": "whatsapp",
              "calls" : [{
                 "id" : "wacid.ABGGFjFVU2AfAgo6V",
               }]
            }

        Args:
            phone_id: The ID of the phone number to initiate the call on.
            to: The number being called (callee).
            sdp: The SDP info of the device on the other end of the call. The SDP must be compliant with RFC 8866.
            biz_opaque_callback_data: An arbitrary string you can pass in that is useful for tracking and logging purposes.

        Returns:
            The response from the WhatsApp Cloud API containing the call ID.
        """
        return await self._make_request(
            method="POST",
            endpoint=f"{phone_id}/calls",
            json={
                "messaging_product": "whatsapp",
                "to": to,
                "action": "connect",
                "session": sdp,
                **(
                    {"biz_opaque_callback_data": biz_opaque_callback_data}
                    if biz_opaque_callback_data
                    else {}
                ),
            },
        )

    async def pre_accept_call(
        self, phone_id: str, call_id: str, sdp: dict[str, str] | None = None
    ) -> dict[str, str | bool]:
        """
        Pre-accept a call.

        - Read more at `developers.facebook.com <https://developers.facebook.com/docs/whatsapp/cloud-api/calling/user-initiated-calls#pre-accept-call>`_.

        Return example::

            {
                "messaging_product": "whatsapp",
                "success": True
            }

        Args:
            phone_id: The ID of the phone number to pre-accept the call on.
            call_id: The ID of the call to pre-accept.
            sdp: The SDP info of the device on the other end of the call. The SDP must be compliant with RFC 8866.

        Returns:
            The response from the WhatsApp Cloud API.
        """
        return await self._make_request(
            method="POST",
            endpoint=f"{phone_id}/calls",
            json={
                "messaging_product": "whatsapp",
                "call_id": call_id,
                "action": "pre_accept",
                **({"session": sdp} if sdp else {}),
            },
        )

    async def accept_call(
        self,
        phone_id: str,
        call_id: str,
        sdp: dict[str, str] | None = None,
        biz_opaque_callback_data: str | None = None,
    ) -> dict[str, str | bool]:
        """
        Accept a call.

        - Read more at `developers.facebook.com <https://developers.facebook.com/docs/whatsapp/cloud-api/calling/user-initiated-calls#accept-call>`_.

        Return example::

            {
                "messaging_product": "whatsapp",
                "success": True
            }

        Args:
            phone_id: The ID of the phone number to accept the call on.
            call_id: The ID of the call to accept.
            sdp: The SDP info of the device on the other end of the call. The SDP must be compliant with RFC 8866.
            biz_opaque_callback_data: An arbitrary string you can pass in that is useful for tracking and logging purposes.

        Returns:
            The response from the WhatsApp Cloud API.
        """
        return await self._make_request(
            method="POST",
            endpoint=f"{phone_id}/calls",
            json={
                "messaging_product": "whatsapp",
                "call_id": call_id,
                "action": "accept",
                **({"session": sdp} if sdp else {}),
                **(
                    {"biz_opaque_callback_data": biz_opaque_callback_data}
                    if biz_opaque_callback_data
                    else {}
                ),
            },
        )

    async def reject_call(self, phone_id: str, call_id: str) -> dict[str, bool]:
        """
        Reject a call.

        - Read more at `developers.facebook.com <https://developers.facebook.com/docs/whatsapp/cloud-api/calling/user-initiated-calls#reject-call>`_.

        Return example::

            {
                "messaging_product": "whatsapp",
                "success": True
            }

        Args:
            phone_id: The ID of the phone number to reject the call on.
            call_id: The ID of the call to reject.

        Returns:
            The response from the WhatsApp Cloud API.
        """
        return await self._make_request(
            method="POST",
            endpoint=f"{phone_id}/calls",
            json={
                "messaging_product": "whatsapp",
                "call_id": call_id,
                "action": "reject",
            },
        )

    async def terminate_call(self, phone_id: str, call_id: str) -> dict[str, bool]:
        """
        Terminate a call.

        - Read more at `developers.facebook.com <https://developers.facebook.com/docs/whatsapp/cloud-api/calling/user-initiated-calls#terminate-call>`_.

        Return example::

            {
                "messaging_product": "whatsapp",
                "success": True
            }

        Args:
            phone_id: The ID of the phone number to terminate the call on.
            call_id: The ID of the call to terminate.

        Returns:
            The response from the WhatsApp Cloud API.
        """
        return await self._make_request(
            method="POST",
            endpoint=f"{phone_id}/calls",
            json={
                "messaging_product": "whatsapp",
                "call_id": call_id,
                "action": "terminate",
            },
=======
    async def create_upload_session(
        self,
        app_id: int,
        file_name: str,
        file_length: int,
        file_type: str,
    ) -> dict[str, str]:
        """
        Create an upload session for a file.

        - Read more at `developers.facebook.com <https://developers.facebook.com/docs/graph-api/guides/upload#step-1>`_.

        Args:
            app_id: The ID of the app to create the upload session for.
            file_name: The name of the file to upload.
            file_length: The length of the file to upload in bytes.
            file_type: The type of the file to upload (e.g., "image/jpeg", "video/mp4").

        Returns:
            The ID of the upload session
        """
        return await self._make_request(
            method="POST",
            endpoint=f"/{app_id}/uploads?file_name={file_name}&file_length={file_length}&file_type={file_type}",
        )

    async def upload_file(
        self,
        upload_session_id: str,
        file: bytes,
        file_offset: int = 0,
    ) -> dict[str, str]:
        """
        Upload a file to an upload session.

        - Read more at `developers.facebook.com <https://developers.facebook.com/docs/graph-api/guides/upload#step-2>`_.

        Args:
            upload_session_id: The ID of the upload session to upload the file to (This is the ID returned by the ``create_upload_session`` method).
            file: The file to upload (as bytes).
            file_offset: The offset in the file to start uploading from. you can use this to resume an interrupted upload (use `get_upload_session` to get the current offset).

        Returns:
            The file handle of the uploaded file.
        """
        return await self._make_request(
            method="POST",
            endpoint=f"/{upload_session_id}",
            headers={
                "file_offset": str(file_offset),
            },
            data=file,
        )

    async def get_upload_session(
        self,
        upload_session_id: str,
    ) -> dict[str, str | int]:
        """
        Get the status of an upload session (resuming an interrupted upload).

        - Read more at `developers.facebook.com <https://developers.facebook.com/docs/graph-api/guides/upload#resume-an-interrupted-upload>`_.

        Args:
            upload_session_id: The ID of the upload session.

        Returns:
            The status of the upload session (ID and current offset)
        """
        return await self._make_request(
            method="GET",
            endpoint=f"/{upload_session_id}",
>>>>>>> 4ae30b3d
        )<|MERGE_RESOLUTION|>--- conflicted
+++ resolved
@@ -1835,7 +1835,80 @@
             params=pagination,
         )
 
-<<<<<<< HEAD
+    async def create_upload_session(
+        self,
+        app_id: int,
+        file_name: str,
+        file_length: int,
+        file_type: str,
+    ) -> dict[str, str]:
+        """
+        Create an upload session for a file.
+
+        - Read more at `developers.facebook.com <https://developers.facebook.com/docs/graph-api/guides/upload#step-1>`_.
+
+        Args:
+            app_id: The ID of the app to create the upload session for.
+            file_name: The name of the file to upload.
+            file_length: The length of the file to upload in bytes.
+            file_type: The type of the file to upload (e.g., "image/jpeg", "video/mp4").
+
+        Returns:
+            The ID of the upload session
+        """
+        return await self._make_request(
+            method="POST",
+            endpoint=f"/{app_id}/uploads?file_name={file_name}&file_length={file_length}&file_type={file_type}",
+        )
+
+    async def upload_file(
+        self,
+        upload_session_id: str,
+        file: bytes,
+        file_offset: int = 0,
+    ) -> dict[str, str]:
+        """
+        Upload a file to an upload session.
+
+        - Read more at `developers.facebook.com <https://developers.facebook.com/docs/graph-api/guides/upload#step-2>`_.
+
+        Args:
+            upload_session_id: The ID of the upload session to upload the file to (This is the ID returned by the ``create_upload_session`` method).
+            file: The file to upload (as bytes).
+            file_offset: The offset in the file to start uploading from. you can use this to resume an interrupted upload (use `get_upload_session` to get the current offset).
+
+        Returns:
+            The file handle of the uploaded file.
+        """
+        return await self._make_request(
+            method="POST",
+            endpoint=f"/{upload_session_id}",
+            headers={
+                "file_offset": str(file_offset),
+            },
+            data=file,
+        )
+
+    async def get_upload_session(
+        self,
+        upload_session_id: str,
+    ) -> dict[str, str | int]:
+        """
+        Get the status of an upload session (resuming an interrupted upload).
+
+        - Read more at `developers.facebook.com <https://developers.facebook.com/docs/graph-api/guides/upload#resume-an-interrupted-upload>`_.
+
+        Args:
+            upload_session_id: The ID of the upload session.
+
+        Returns:
+            The status of the upload session (ID and current offset)
+        """
+        return await self._make_request(
+            method="GET",
+            endpoint=f"/{upload_session_id}",
+        )
+
     async def get_call_permissions(self, phone_id: str, user_wa_id: str) -> dict:
         """
         Get call permissions for a user.
@@ -2077,78 +2150,4 @@
                 "call_id": call_id,
                 "action": "terminate",
             },
-=======
-    async def create_upload_session(
-        self,
-        app_id: int,
-        file_name: str,
-        file_length: int,
-        file_type: str,
-    ) -> dict[str, str]:
-        """
-        Create an upload session for a file.
-
-        - Read more at `developers.facebook.com <https://developers.facebook.com/docs/graph-api/guides/upload#step-1>`_.
-
-        Args:
-            app_id: The ID of the app to create the upload session for.
-            file_name: The name of the file to upload.
-            file_length: The length of the file to upload in bytes.
-            file_type: The type of the file to upload (e.g., "image/jpeg", "video/mp4").
-
-        Returns:
-            The ID of the upload session
-        """
-        return await self._make_request(
-            method="POST",
-            endpoint=f"/{app_id}/uploads?file_name={file_name}&file_length={file_length}&file_type={file_type}",
-        )
-
-    async def upload_file(
-        self,
-        upload_session_id: str,
-        file: bytes,
-        file_offset: int = 0,
-    ) -> dict[str, str]:
-        """
-        Upload a file to an upload session.
-
-        - Read more at `developers.facebook.com <https://developers.facebook.com/docs/graph-api/guides/upload#step-2>`_.
-
-        Args:
-            upload_session_id: The ID of the upload session to upload the file to (This is the ID returned by the ``create_upload_session`` method).
-            file: The file to upload (as bytes).
-            file_offset: The offset in the file to start uploading from. you can use this to resume an interrupted upload (use `get_upload_session` to get the current offset).
-
-        Returns:
-            The file handle of the uploaded file.
-        """
-        return await self._make_request(
-            method="POST",
-            endpoint=f"/{upload_session_id}",
-            headers={
-                "file_offset": str(file_offset),
-            },
-            data=file,
-        )
-
-    async def get_upload_session(
-        self,
-        upload_session_id: str,
-    ) -> dict[str, str | int]:
-        """
-        Get the status of an upload session (resuming an interrupted upload).
-
-        - Read more at `developers.facebook.com <https://developers.facebook.com/docs/graph-api/guides/upload#resume-an-interrupted-upload>`_.
-
-        Args:
-            upload_session_id: The ID of the upload session.
-
-        Returns:
-            The status of the upload session (ID and current offset)
-        """
-        return await self._make_request(
-            method="GET",
-            endpoint=f"/{upload_session_id}",
->>>>>>> 4ae30b3d
         )