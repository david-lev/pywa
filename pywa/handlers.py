"""
Handlers for incoming updates.

>>> from pywa import handlers, filters
>>> from pywa import WhatsApp
>>> wa = WhatsApp(...)

# Register a callback with decorators

>>> @wa.on_message(filters.text)
... def print_text(wa, m):
...     print(m.text)

# Or when you don't have access yet to the WhatsApp instance

# my_handlers.py
>>> @WhatsApp.on_callback_button(filters.text)
... def print_text(wa, m):
...     print(m.text)
# main.py
>>> from . import my_handlers
>>> wa = WhatsApp(handlers_modules=[my_handlers])
# Or
>>> wa.load_handlers_modules(my_handlers)

# Remove a callback
>>> wa.remove_callbacks(print_text)

# Register a callback programmatically

>>> print_msg_handler = handlers.MessageHandler(lambda w, m: print(m))
>>> print_txt_handler = handlers.MessageHandler(lambda w, m: print(m.text), filters.text)
>>> wa.add_handlers(print_msg_handler, print_txt_handler)
>>> wa.remove_handlers(print_msg_handler, print_txt_handler)

"""

from __future__ import annotations

__all__ = [
    "MessageHandler",
    "CallbackButtonHandler",
    "CallbackSelectionHandler",
    "RawUpdateHandler",
    "MessageStatusHandler",
    "TemplateStatusUpdateHandler",
    "FlowCompletionHandler",
    "FlowRequestHandler",
    "ChatOpenedHandler",
    "CallConnectHandler",
    "CallTerminateHandler",
    "CallStatusHandler",
    "UserPreferencesHandler",
    "UserMarketingPreferencesHandler",
]

import abc
import collections
import dataclasses
import functools
import logging
import warnings
from typing import (
    TYPE_CHECKING,
    Any,
    Callable,
    cast,
    TypeAlias,
    Awaitable,
    TypedDict,
    Generic,
    TypeVar,
)

from . import utils
from .filters import Filter, new as new_filter
from .types import (
    CallbackButton,
    CallbackSelection,
    Message,
    MessageStatus,
<<<<<<< HEAD
    TemplateStatus,
    UserPreferences,
    UserMarketingPreferences,
=======
    TemplateStatusUpdate,
>>>>>>> 2304da7f
    FlowRequest,
    FlowResponse,
    ChatOpened,
    CallbackData,
    FlowButton,
    FlowActionType,
    CallConnect,
    CallTerminate,
    CallStatus,
)
from .types.flows import (
    FlowCompletion,
    FlowResponseError,
    FlowRequestActionType,
    FlowRequestCannotBeDecrypted,
    Screen,
)  # noqa

if TYPE_CHECKING:
    from .client import WhatsApp
    from .types.base_update import BaseUpdate  # noqa

_FlowRequestHandlerT: TypeAlias = Callable[
    ["WhatsApp", FlowRequest],
    FlowResponse | dict | None | Awaitable[FlowResponse | dict | None],
]
"""Type hint for the flow request handler."""

_RawUpdateCallback: TypeAlias = Callable[["WhatsApp", dict], Any | Awaitable[Any]]
_MessageCallback: TypeAlias = Callable[["WhatsApp", Message], Any | Awaitable[Any]]
_CallbackButtonCallback: TypeAlias = Callable[
    ["WhatsApp", CallbackButton], Any | Awaitable[Any]
]
_CallbackSelectionCallback: TypeAlias = Callable[
    ["WhatsApp", CallbackSelection], Any | Awaitable[Any]
]
_MessageStatusCallback: TypeAlias = Callable[
    ["WhatsApp", MessageStatus], Any | Awaitable[Any]
]
_ChatOpenedCallback: TypeAlias = Callable[
    ["WhatsApp", ChatOpened], Any | Awaitable[Any]
]
_TemplateStatusUpdateCallback: TypeAlias = Callable[
    ["WhatsApp", TemplateStatusUpdate], Any | Awaitable[Any]
]
_FlowCompletionCallback: TypeAlias = Callable[
    ["WhatsApp", FlowCompletion], Any | Awaitable[Any]
]
_CallConnectCallback: TypeAlias = Callable[
    ["WhatsApp", CallConnect], Any | Awaitable[Any]
]
_CallTerminateCallback: TypeAlias = Callable[
    ["WhatsApp", CallTerminate], Any | Awaitable[Any]
]
_CallStatusCallback: TypeAlias = Callable[
    ["WhatsApp", CallStatus], Any | Awaitable[Any]
]
_UserPreferencesCallback: TypeAlias = Callable[
    ["WhatsApp", "UserPreferences"],
    Any | Awaitable[Any],
]

_UserMarketingPreferencesCallback: TypeAlias = Callable[
    ["WhatsApp", "UserMarketingPreferences"],
    Any | Awaitable[Any],
]


class EncryptedFlowRequestType(TypedDict):
    """Encrypted Flow Request Type."""

    encrypted_flow_data: str
    encrypted_aes_key: str
    initial_vector: str


_logger = logging.getLogger(__name__)

_FactorySupported: TypeAlias = (
    CallbackButton | CallbackSelection | MessageStatus | CallStatus
)

_UpdateType = TypeVar("_UpdateType")


class Handler(Generic[_UpdateType]):
    """Base class for all handlers."""

    _update: type[_UpdateType] | None
    """The update this handler should handle"""

    def __init__(
        self,
        callback: Callable[[WhatsApp, _UpdateType], Any | Awaitable[Any]],
        filters: Filter | None,
        priority: int,
    ):
        """
        Initialize a new callback.
        """
        self._callback = callback
        self._filters = filters
        self._priority = priority
        self._is_async_callback = utils.is_async_callable(callback)

    def check(self, wa: WhatsApp, update: _UpdateType) -> bool:
        return self._filters is None or self._filters.check_sync(wa, update)

    def handle(self, wa: WhatsApp, update: _UpdateType) -> bool:
        if not self.check(wa, update):
            return False
        self._callback(wa, update)
        return True

    async def acheck(self, wa: WhatsApp, update: _UpdateType) -> bool:
        return self._filters is None or await self._filters.check_async(wa, update)

    async def ahandle(self, wa: WhatsApp, update: _UpdateType) -> bool:
        if not await self.acheck(wa, update):
            return False
        await self._callback(wa, update) if self._is_async_callback else self._callback(
            wa, update
        )
        return True

    @staticmethod
    @functools.cache
    def _handled_fields() -> dict[str, type[Handler]]:
        """
        Return a dict of all the subclasses of `Handler` with their update field name as the key.
        (e.g. `{'messages': MessageHandler}, 'calls': CallConnect}`)

        **IMPORTANT:** This function is for internal use only, DO NOT USE IT to get the available handlers
        (use ``Handler.__subclasses__()`` instead).

        **IMPORTANT:** This function is cached, so if you subclass ``Handler`` after calling this function, the new class
        will not be included in the returned dict.
        """
        return cast(
            dict[str, type[Handler]],
            {
                h._update._webhook_field: h
                for h in Handler.__subclasses__()
                if h._update is not None
            },
        )

    def __repr__(self) -> str:
        return f"{self.__class__.__name__}(callback={self._callback}, filters={self._filters}, priority={self._priority})"

    def __str__(self) -> str:
        return self.__repr__()


class MessageHandler(Handler[Message]):
    """
    Handler for incoming :class:`pywa.types.Message`.

    - You can use the :func:`~pywa.client.WhatsApp.on_message` decorator to register a callback for this type.

    Example:

        >>> from pywa import WhatsApp, filters
        >>> wa = WhatsApp(...)
        >>> print_text_messages = lambda _, msg: print(msg)
        >>> wa.add_handlers(MessageHandler(print_text_messages, filters.text))

    Args:
        callback: The callback function (Takes the :class:`pywa.WhatsApp` instance and a :class:`pywa.types.Message` as
         arguments)
        filters: The filters to apply to the callback
        priority: The priority of the handler (default: ``0``)
    """

    _update = Message

    def __init__(
        self,
        callback: _MessageCallback,
        filters: Filter = None,
        priority: int = 0,
    ):
        super().__init__(callback=callback, filters=filters, priority=priority)


class _FactoryHandler(Generic[_UpdateType], Handler[_UpdateType]):
    """Base class for handlers that use a factory to construct the callback data."""

    _update = None
    _data_field: str

    def __init__(
        self,
        callback: Callable[[WhatsApp, _FactorySupported], Any | Awaitable[Any]],
        filters: Filter | None,
        factory: type[CallbackData] | None,
        priority: int,
    ):
        self._factory = factory
        super().__init__(callback=callback, filters=filters, priority=priority)

    def _process_update(self, update: _FactorySupported) -> _FactorySupported | None:
        if self._factory:
            raw_data = getattr(update, self._data_field)
            if raw_data is None or not raw_data.startswith(
                f"{self._factory.__callback_id__}{self._factory.__callback_data_sep__}"
            ):
                return None
            if (data := getattr(update, self._data_field)) is None:
                return None
            update = dataclasses.replace(
                update, **{self._data_field: self._factory.from_str(data)}
            )
        return update

    def handle(self, wa: WhatsApp, update: _FactorySupported) -> bool:
        update = self._process_update(update)
        if update is None:
            return False
        return super().handle(wa, update)

    async def ahandle(self, wa: WhatsApp, update: _FactorySupported) -> bool:
        update = self._process_update(update)
        if update is None:
            return False
        return await super().ahandle(wa, update)

    def __repr__(self) -> str:
        return f"{self.__class__.__name__}(callback={self._callback}, filters={self._filters}, factory={self._factory}, priority={self._priority})"


class CallbackButtonHandler(_FactoryHandler[CallbackButton]):
    """
    Handler for callback buttons (User clicks on a :class:`pywa.types.Button`).

    - You can use the :func:`~pywa.client.WhatsApp.on_callback_button` decorator to register a handler for this type.

    Example:

        >>> from pywa import WhatsApp, filters
        >>> wa = WhatsApp(...)
        >>> print_btn = lambda _, btn: print(btn)
        >>> wa.add_handlers(CallbackButtonHandler(print_btn, filters.startswith('id:')))

    Args:
        callback: The callback function (gets the WhatsApp instance and the callback as arguments)
        *filters: The filters to apply to the handler (Takes a :class:`pywa.WhatsApp` instance and a
         :class:`pywa.types.CallbackButton` and returns a :class:`bool`)
        factory: The constructor to use to construct the callback data.
        priority: The priority of the handler (default: ``0``)
    """

    _update = CallbackButton
    _data_field = "data"

    def __init__(
        self,
        callback: _CallbackButtonCallback,
        filters: Filter = None,
        factory: type[CallbackData] | None = None,
        priority: int = 0,
    ):
        super().__init__(
            callback=callback,
            filters=filters,
            factory=factory,
            priority=priority,
        )


class CallbackSelectionHandler(_FactoryHandler[CallbackSelection]):
    """
    Handler for callback selections (User selects an option from :class:`pywa.types.SectionList`).

    - You can use the :func:`~pywa.client.WhatsApp.on_callback_selection` decorator to register a handler for this type.

    Example:

        >>> from pywa import WhatsApp, filters
        >>> wa = WhatsApp(...)
        >>> print_selection = lambda _, sel: print(sel)
        >>> wa.add_handlers(CallbackSelectionHandler(print_selection, filters.startswith('id:')))

    Args:
        callback: The callback function. (Takes a :class:`pywa.WhatsApp` instance and a
         :class:`pywa.types.CallbackSelection` as arguments)
        filters: The filters to apply to the handler
        factory: The constructor to use to construct the callback data.
        priority: The priority of the handler (default: ``0``)
    """

    _update = CallbackSelection
    _data_field = "data"

    def __init__(
        self,
        callback: _CallbackSelectionCallback,
        filters: Filter = None,
        factory: type[CallbackData] | None = None,
        priority: int = 0,
    ):
        super().__init__(
            callback=callback,
            filters=filters,
            factory=factory,
            priority=priority,
        )


class MessageStatusHandler(_FactoryHandler[MessageStatus]):
    """
    Handler for :class:`pywa.types.MessageStatus` updates (Message is sent, delivered, read, failed, etc...).

    - You can use the :func:`~pywa.client.WhatsApp.on_message_status` decorator to register a handler for this type.

    **DO NOT USE THIS HANDLER WITHOUT FILTERS TO SEND MESSAGES, IT WILL CAUSE AN INFINITE LOOP!**

    Example:

        >>> from pywa import WhatsApp, types, filters
        >>> wa = WhatsApp(...)
        >>> print_failed_messages = lambda _, msg: print(msg)
        >>> wa.add_handlers(MessageStatusHandler(print_failed_messages, filters.failed))

    Args:
        callback: The callback function (Takes a :class:`pywa.WhatsApp` instance and a :class:`pywa.types.MessageStatus` as
            arguments)
        filters: The filters to apply to the handler
        factory: The constructor to use to construct the callback data.
        priority: The priority of the handler (default: ``0``)
    """

    _update = MessageStatus
    _data_field = "tracker"

    def __init__(
        self,
        callback: _MessageStatusCallback,
        filters: Filter = None,
        factory: type[CallbackData] | None = None,
        priority: int = 0,
    ):
        super().__init__(
            callback=callback,
            filters=filters,
            factory=factory,
            priority=priority,
        )


class ChatOpenedHandler(Handler[ChatOpened]):
    """
    Handler for :class:`pywa.types.ChatOpened`

    - You can use the :func:`~pywa.client.WhatsApp.on_chat_opened` decorator to register a handler for this type.

    Example:

        >>> from pywa import WhatsApp
        >>> wa = WhatsApp(...)
        >>> print_chat_opened = lambda _, msg: print(msg)
        >>> wa.add_handlers(ChatOpenedHandler(print_chat_opened))

    Args:
        callback: The callback function (Takes a :class:`pywa.WhatsApp` instance and a
            :class:`pywa.types.ChatOpened` as arguments)
        filters: The filters to apply to the handler
        priority: The priority of the handler (default: ``0``)

    """

    _update = ChatOpened

    def __init__(
        self,
        callback: _ChatOpenedCallback,
        filters: Filter = None,
        priority: int = 0,
    ):
        super().__init__(callback=callback, filters=filters, priority=priority)


<<<<<<< HEAD
class TemplateStatusHandler(Handler[TemplateStatus]):
=======
class TemplateStatusUpdateHandler(Handler):
>>>>>>> 2304da7f
    """
    Handler for :class:`pywa.types.TemplateStatusUpdate` status updates (Template message is approved, rejected etc...).

    - You can use the :func:`~pywa.client.WhatsApp.on_template_status_change` decorator to register a handler for this type.


    Example:

        >>> from pywa import WhatsApp
        >>> wa = WhatsApp(...)
        >>> print_template_status = lambda _, msg: print(msg)
        >>> wa.add_handlers(TemplateStatusUpdateHandler(print_template_status))

    Args:
        callback: The callback function (Takes a :class:`pywa.WhatsApp` instance and a
            :class:`pywa.types.TemplateStatusUpdate` as arguments)
        filters: The filters to apply to the handler
        priority: The priority of the handler (default: ``0``)
    """

    _update = TemplateStatus

    def __init__(
        self,
        callback: _TemplateStatusUpdateCallback,
        filters: Filter = None,
        priority: int = 0,
    ):
        super().__init__(callback=callback, filters=filters, priority=priority)


class UserPreferencesHandler(Handler[UserPreferences]):
    """
    Handler for :class:`pywa.types.UserPreferences`

    - You can use the :func:`~pywa.client.WhatsApp.on_user_preferences` decorator to register a handler for this type.

    Example:

        >>> from pywa import WhatsApp
        >>> wa = WhatsApp(...)
        >>> print_user_preferences = lambda _, prefs: print(prefs)
        >>> wa.add_handlers(UserPreferencesHandler(print_user_preferences))

    Args:
        callback: The callback function (Takes a :class:`pywa.WhatsApp` instance and a
            :class:`pywa.types.UserPreferences` as arguments)
        filters: The filters to apply to the handler
        priority: The priority of the handler (default: ``0``)
    """

    _update = UserPreferences

    def __init__(
        self,
        callback: _UserPreferencesCallback,
        filters: Filter = None,
        priority: int = 0,
    ):
        super().__init__(callback=callback, filters=filters, priority=priority)


class UserMarketingPreferencesHandler(Handler[UserMarketingPreferences]):
    """
    Handler for :class:`pywa.types.UserMarketingPreferences`

    - You can use the :func:`~pywa.client.WhatsApp.on_user_marketing_preferences` decorator to register a handler for this type.

    Example:

        >>> from pywa import WhatsApp
        >>> wa = WhatsApp(...)
        >>> print_user_marketing_preferences = lambda _, prefs: print(prefs)
        >>> wa.add_handlers(UserMarketingPreferencesHandler(print_user_marketing_preferences))

    Args:
        callback: The callback function (Takes a :class:`pywa.WhatsApp` instance and a
            :class:`pywa.types.UserMarketingPreferences` as arguments)
        filters: The filters to apply to the handler
        priority: The priority of the handler (default: ``0``)
    """

    _update = UserMarketingPreferences

    def __init__(
        self,
        callback: _UserMarketingPreferencesCallback,
        filters: Filter = None,
        priority: int = 0,
    ):
        super().__init__(callback=callback, filters=filters, priority=priority)


class FlowCompletionHandler(Handler[FlowCompletion]):
    """
    Handler for :class:`pywa.types.FlowCompletion` updates (Flow is completed).

    - You can use the :func:`~pywa.client.WhatsApp.on_flow_completion` decorator to register a handler for this type.

    Example:

        >>> from pywa import WhatsApp
        >>> wa = WhatsApp(...)
        >>> print_flow = lambda _, flow: print(flow)
        >>> wa.add_handlers(FlowCompletionHandler(print_flow)

    Args:
        callback: The callback function (Takes a :class:`pywa.WhatsApp` instance and a
            :class:`pywa.types.FlowCompletion` as arguments)
        filters: The filters to apply to the handler
        priority: The priority of the handler (default: ``0``)

    """

    _update = FlowCompletion

    def __init__(
        self,
        callback: _FlowCompletionCallback,
        filters: Filter = None,
        priority: int = 0,
    ):
        super().__init__(callback=callback, filters=filters, priority=priority)


class CallConnectHandler(Handler[CallConnect]):
    """
    Handler for :class:`pywa.types.CallConnect` updates.

    - You can use the :func:`~pywa.client.WhatsApp.on_call_connect` decorator to register a handler for this type.

    Example:

        >>> from pywa import WhatsApp
        >>> wa = WhatsApp(...)
        >>> print_call = lambda _, call: print(call)
        >>> wa.add_handlers(CallConnectHandler(print_call))

    Args:
        callback: The callback function (Takes a :class:`pywa.WhatsApp` instance and a
            :class:`pywa.types.CallConnect` as arguments)
        filters: The filters to apply to the handler
        priority: The priority of the handler (default: ``0``)

    """

    _update = CallConnect

    def __init__(
        self,
        callback: _CallConnectCallback,
        filters: Filter = None,
        priority: int = 0,
    ):
        super().__init__(callback=callback, filters=filters, priority=priority)


class CallTerminateHandler(Handler[CallTerminate]):
    """
    Handler for :class:`pywa.types.CallTerminate` updates.

    - You can use the :func:`~pywa.client.WhatsApp.on_call_terminate` decorator to register a handler for this type.

    Example:

        >>> from pywa import WhatsApp
        >>> wa = WhatsApp(...)
        >>> print_call = lambda _, call: print(call)
        >>> wa.add_handlers(CallTerminateHandler(print_call))

    Args:
        callback: The callback function (Takes a :class:`pywa.WhatsApp` instance and a
            :class:`pywa.types.CallTerminate` as arguments)
        filters: The filters to apply to the handler
        priority: The priority of the handler (default: ``0``)

    """

    _update = CallTerminate

    def __init__(
        self,
        callback: _CallTerminateCallback,
        filters: Filter = None,
        priority: int = 0,
    ):
        super().__init__(callback=callback, filters=filters, priority=priority)


class CallStatusHandler(_FactoryHandler[CallStatus]):
    """
    Handler for :class:`pywa.types.CallStatus` updates.

    - You can use the :func:`~pywa.client.WhatsApp.on_call_status` decorator to register a handler for this type.

    Example:

        >>> from pywa import WhatsApp
        >>> wa = WhatsApp(...)
        >>> print_call = lambda _, call: print(call)
        >>> wa.add_handlers(CallStatusHandler(print_call))

    Args:
        callback: The callback function (Takes a :class:`pywa.WhatsApp` instance and a
            :class:`pywa.types.CallStatus` as arguments)
        filters: The filters to apply to the handler
        factory: The constructor to use to construct the callback data.
        priority: The priority of the handler (default: ``0``)

    """

    _update = CallStatus
    _data_field = "tracker"

    def __init__(
        self,
        callback: _CallStatusCallback,
        filters: Filter = None,
        factory: type[CallbackData] | None = None,
        priority: int = 0,
    ):
        super().__init__(
            callback=callback,
            filters=filters,
            factory=factory,
            priority=priority,
        )


class RawUpdateHandler(Handler[dict]):
    """
    A raw update callback.

    - This handler will be called for **EVERY** update received from WhatsApp, even if it's not sent to the client phone number.
    - You can use the :func:`~pywa.client.WhatsApp.on_raw_update` decorator to register a handler for this type.

    Example:

        >>> from pywa import WhatsApp
        >>> wa = WhatsApp(...)
        >>> print_updates = lambda _, data: print(data)
        >>> wa.add_handlers(RawUpdateHandler(print_updates))

    Args:
        callback: The callback function (Takes a :class:`pywa.WhatsApp` instance and a :class:`dict` as arguments)
        filters: The filters to apply to the handler
        priority: The priority of the handler (default: ``0``)
    """

    _update = None

    def __init__(
        self,
        callback: _RawUpdateCallback,
        filters: Filter = None,
        priority: int = 0,
    ):
        super().__init__(callback=callback, filters=filters, priority=priority)


_flow_req_has_error_filter = new_filter(
    lambda _, r: r.has_error, name="flow request has error"
)


def _get_filters_with_error_filter(
    filters: Filter | None, handle_errors: bool
) -> Filter | None:
    error_filter = (
        _flow_req_has_error_filter if handle_errors else ~_flow_req_has_error_filter
    )
    return (error_filter & filters) if filters is not None else error_filter


class _CallbackWrapperDecorators(abc.ABC):
    @abc.abstractmethod
    def add_handler(
        self,
        *,
        callback: _FlowRequestHandlerT,
        action: FlowRequestActionType,
        screen: Screen | str | None = None,
        filters: Filter = None,
    ) -> _CallbackWrapperDecorators: ...

    def set_errors_handler(self, callback: None) -> None:
        """Deprecated. Use ``.add_handler(...)`` with filter to check ``req.has_error``"""
        warnings.warn(
            "The `set_errors_handler` method is deprecated. Use `.add_handler(...)` with filter to check `req.has_error`",
            DeprecationWarning,
            stacklevel=2,
        )
        for action in FlowRequestActionType:
            self.add_handler(
                callback=callback,
                action=action,
                screen=None,
                filters=_flow_req_has_error_filter,
            )
        return self

    def on_errors(self=None, clb: None = None) -> None:
        """Deprecated. Use ``.add_handler(...)`` with filter to check ``req.has_error``"""
        warnings.warn(
            "The `on_errors` decorator is deprecated. Use `on_data_exchange(call_on_error=True)` instead.",
            DeprecationWarning,
            stacklevel=2,
        )

        if clb:  # @main_callback.on_errors
            self.set_errors_handler(callback=clb)
            return clb

        def decorator(callback: _FlowRequestHandlerT):  # @main_callback.on_errors()
            self.set_errors_handler(callback)
            return callback

        return decorator

    def on(
        self,
        *,
        action: FlowRequestActionType,
        screen: Screen | str | None = None,
        filters: Filter = None,
    ) -> Callable[[_FlowRequestHandlerT], _FlowRequestHandlerT] | _FlowRequestHandlerT:
        """
        Decorator to help you add more handlers to the same endpoint and split the logic into multiple functions.

        You can use this shortcuts: :meth:`on_init`, :meth:`on_data_exchange`, :meth:`on_back`.

        Args:
            action: The action type to listen to.
            screen: The screen to listen to (if screen is not provided, the handler will be called for all screens for this action!).
            filters: A filter function to apply to the incoming request.

        Returns:
            The function itself.
        """

        def decorator(callback: _FlowRequestHandlerT) -> _FlowRequestHandlerT:
            self.add_handler(
                callback=callback, action=action, screen=screen, filters=filters
            )
            return callback

        return decorator

    def on_init(
        self=None, filters: Filter = None, *, call_on_error: bool = False
    ) -> Callable[[_FlowRequestHandlerT], _FlowRequestHandlerT]:
        """
        Decorator to add a handler for the :class:`FlowRequestActionType.INIT` action.

        - This request arrives when the :class:`~pywa.types.callback.FlowButton` sent with action_type of :class:`FlowRequestActionType.DATA_EXCHANGE`.

        Example:

            >>> wa = WhatsApp(...)

            >>> wa.send_text(to=..., buttons=FlowButton(
            ...     # This will trigger the `INIT` request when the user clicks the button.
            ...     flow_action_type=FlowActionType.DATA_EXCHANGE, ...
            ... ))

            >>> @wa.on_flow_request("/feedback_flow")
            >>> def feedback_flow_handler(_: WhatsApp, req: FlowRequest):
            ...    ...

            >>> @feedback_flow_handler.on_init  # This will be called when the flow is started.
            >>> def on_init(_: WhatsApp, req: FlowRequest) -> FlowResponse:
            ...     return req.respond(...)

        Args:
            filters: A filter function to apply to the incoming request.
            call_on_error: Whether to call the handler when the request has an error (The return value of the callback will be ignored).

        Returns:
            The callback function.
        """
        if callable(filters):  # @handler.on_init
            self.add_handler(
                callback=filters,
                action=FlowRequestActionType.INIT,
                filters=_get_filters_with_error_filter(None, call_on_error),
            )
            return filters

        def deco(callback: _FlowRequestHandlerT) -> _FlowRequestHandlerT:
            self.add_handler(
                callback=callback,
                action=FlowRequestActionType.INIT,
                filters=_get_filters_with_error_filter(filters, call_on_error),
            )
            return callback

        return deco

    def on_data_exchange(
        self=None,
        screen: Screen | str | None = None,
        filters: Filter = None,
        *,
        call_on_error: bool = False,
    ) -> Callable[[_FlowRequestHandlerT], _FlowRequestHandlerT]:
        """
        Decorator to add a handler for the :class:`FlowRequestActionType.DATA_EXCHANGE` action.

        - This request arrives when using :class:`~pywa.types.flows.DataExchangeAction` in the flow. Read more at `developers.facebook.com <https://developers.facebook.com/docs/whatsapp/flows/guides/implementingyourflowendpoint#data_exchange_request>`_.
        - This callback must return a :class:`~pywa.types.flows.FlowResponse` object, a :class:`dict` or to raise :class:`~pywa.types.flows.FlowResponseError` subclass.

        Example:

            >>> wa = WhatsApp(...)

            >>> @wa.on_flow_request("/feedback_flow")
            >>> def feedback_flow_handler(_: WhatsApp, req: FlowRequest):
            ...    ...

            >>> @feedback_flow_handler.on_data_exchange(screen="SURVEY", filters=filters.new(lambda _, r: r.data["rating"] == "5"))
            >>> def on_survey_with_rating_5(_: WhatsApp, req: FlowRequest) -> FlowResponse:
            ...     return req.respond(...)

        Args:
            screen: The screen to listen to (if screen is not provided, the handler will be called for all screens for this action!).
            filters: A filter function to apply to the incoming request.
            call_on_error: Whether to call the handler when the request has an error (The return value of the callback will be ignored).

        Returns:
            The callback function.
        """
        if callable(screen):  # @handler.on_data_exchange
            self.add_handler(
                callback=screen,
                action=FlowRequestActionType.DATA_EXCHANGE,
                screen=None,
                filters=_get_filters_with_error_filter(None, call_on_error),
            )
            return screen

        def deco(callback: _FlowRequestHandlerT) -> _FlowRequestHandlerT:
            self.add_handler(
                callback=callback,
                action=FlowRequestActionType.DATA_EXCHANGE,
                screen=screen,
                filters=_get_filters_with_error_filter(filters, call_on_error),
            )
            return callback

        return deco

    def on_back(
        self=None,
        *,
        screen: Screen | str | None = None,
        filters: Filter = None,
    ) -> Callable[[_FlowRequestHandlerT], _FlowRequestHandlerT]:
        """
        Decorator to add a handler for the :class:`FlowRequestActionType.BACK` action.

        - This request arrives when the user clicks the back button in the WhatsApp client and the flows screen ``refresh_on_back`` is set to ``True``.
        - This callback must return a :class:`~pywa.types.flows.FlowResponse` object, a :class:`dict` or to raise :class:`~pywa.types.flows.FlowResponseError` subclass.

        Example:

            >>> wa = WhatsApp(...)

            >>> @wa.on_flow_request("/feedback_flow")
            >>> def feedback_flow_handler(_: WhatsApp, req: FlowRequest):
            ...     ...

            >>> @feedback_flow_handler.on_back(screen="SURVEY")
            >>> def on_back(_: WhatsApp, req: FlowRequest) -> FlowResponse:
            ...     return req.respond(...)

        Args:
            screen: The screen to listen to (if screen is not provided, the handler will be called for all screens for this action!).
            filters: A filter function to apply to the incoming request.

        Returns:
            The callback function.
        """
        if callable(screen):
            self.add_handler(
                callback=screen,
                action=FlowRequestActionType.BACK,
                screen=None,
                filters=filters,
            )
            return screen

        def deco(callback: _FlowRequestHandlerT) -> _FlowRequestHandlerT:
            self.add_handler(
                callback=callback,
                action=FlowRequestActionType.BACK,
                screen=screen,
                filters=filters,
            )
            return callback

        return deco


class FlowRequestHandler(_CallbackWrapperDecorators):
    """
    A handler for Flow Data Exchange requests.

    Args:
        callback: The function to call when a request is received (Takes a :class:`pywa.WhatsApp` instance and a
         :class:`pywa.types.FlowRequest` as arguments and returns a :class:`pywa.types.FlowResponse`.
        endpoint: The endpoint to listen to (The endpoint uri you set to the flow. e.g ``/feedback_flow``).
        acknowledge_errors: Whether to acknowledge errors (The return value of the callback will be ignored, and
         pywa will acknowledge the error automatically).
        handle_health_check: Deprecated. health checks will be handled automatically by pywa.
        private_key: The private key to use to decrypt the requests (Override the global ``business_private_key``).
        private_key_password: The password to use to decrypt the private key (Override the global ``business_private_key_password``).
        request_decryptor: The function to use to decrypt the requests (Override the global ``flows_request_decryptor``)
        response_encryptor: The function to use to encrypt the responses (Override the global ``flows_response_encryptor``)
    """

    def __init__(
        self,
        callback: _FlowRequestHandlerT,
        *,
        endpoint: str,
        acknowledge_errors: bool = True,
        private_key: str | None = None,
        private_key_password: str | None = None,
        request_decryptor: utils.FlowRequestDecryptor | None = None,
        response_encryptor: utils.FlowResponseEncryptor | None = None,
        handle_health_check: None = None,
    ):
        if handle_health_check is not None:
            warnings.warn(
                "The `handle_health_check` argument is deprecated and will be removed in the future.",
                DeprecationWarning,
            )
        self._main_handler = callback
        self._handlers: dict[
            tuple[FlowRequestActionType | str, str | None],
            list[tuple[Filter | None, _FlowRequestHandlerT]],
        ] = collections.defaultdict(list)  # {(action, screen?): [(filters?, callback)]}
        self._endpoint = endpoint
        self._acknowledge_errors = acknowledge_errors
        self._private_key = private_key
        self._private_key_password = private_key_password
        self._request_decryptor = request_decryptor
        self._response_encryptor = response_encryptor

    def add_handler(
        self,
        *,
        callback: _FlowRequestHandlerT,
        action: FlowRequestActionType,
        screen: Screen | str | None = None,
        filters: Filter = None,
    ) -> _CallbackWrapperDecorators:
        self._handlers[(action, screen)].append((filters, callback))
        return self


_flow_request_handler_attr = "__pywa_flow_request_handler"
"""Indicates that the function is a flow request handler that should be registered."""


class _HandlerDecorators:
    """This class is used by the :class:`WhatsApp` client to register handlers using decorators."""

    def __init__(self: WhatsApp):
        raise TypeError("This class cannot be instantiated.")

    def on_raw_update(
        self: WhatsApp | Filter = None,
        filters: Filter = None,
        priority: int = 0,
    ) -> Callable[[_RawUpdateCallback], _RawUpdateCallback] | _RawUpdateCallback:
        """
        Decorator to register a function as a callback for raw updates (:class:`dict`).

        - This callback is called for **EVERY** update received from WhatsApp, even if it's not sent to the client phone number.
        - Shortcut for :func:`~pywa.client.WhatsApp.add_handlers` with a :class:`RawUpdateHandler`.

        Example:

            >>> wa = WhatsApp(...)
            >>> @wa.on_raw_update
            ... def raw_update_handler(_: WhatsApp, update: dict):
            ...     print(update)

        Args:
            filters: Filters to apply to the incoming updates.
            priority: The priority of the handler (default: ``0``).
        """

        if (
            clb := _registered_without_parentheses(
                self=self,
                handler_type=RawUpdateHandler,
                filters=filters,
                priority=priority,
            )
        ) is not None:
            return clb

        def deco(callback: _RawUpdateCallback) -> _RawUpdateCallback:
            return _registered_with_parentheses(
                self=self,
                handler_type=RawUpdateHandler,
                callback=callback,
                filters=filters,
                priority=priority,
            )

        return deco

    def on_message(
        self: WhatsApp | Filter = None,
        filters: Filter = None,
        priority: int = 0,
    ) -> Callable[[_MessageCallback], _MessageCallback] | _MessageCallback:
        """
        Decorator to register a function as a callback for incoming :class:`pywa.types.Message` (User sends a message).

        - Shortcut for :func:`~pywa.client.WhatsApp.add_handlers` with a :class:`MessageHandler`.

        Example:

            >>> from pywa import WhatsApp, types, filters
            >>> wa = WhatsApp(...)
            >>> @wa.on_message(filters.matches("Hello", "Hi", ignore_case=True))
            ... def hello_handler(_: WhatsApp, msg: types.Message):
            ...     msg.react("👋")
            ...     msg.reply_text(text="Hello from PyWa!", quote=True)

        Args:
            filters: Filters to apply to the incoming messages.
            priority: The priority of the handler (default: ``0``).
        """

        if (
            clb := _registered_without_parentheses(
                self=self,
                handler_type=MessageHandler,
                filters=filters,
                priority=priority,
            )
        ) is not None:
            return clb

        def deco(callback: _MessageCallback) -> _MessageCallback:
            return _registered_with_parentheses(
                self=self,
                handler_type=MessageHandler,
                callback=callback,
                filters=filters,
                priority=priority,
            )

        return deco

    def on_callback_button(
        self: WhatsApp | Filter = None,
        filters: Filter = None,
        factory: type[CallbackData] | None = None,
        priority: int = 0,
    ) -> (
        Callable[[_CallbackButtonCallback], _CallbackButtonCallback]
        | _CallbackButtonCallback
    ):
        """
        Decorator to register a function as a callback when a user clicks on a :class:`pywa.types.Button`.

        - Shortcut for :func:`~pywa.client.WhatsApp.add_handlers` with a :class:`CallbackButtonHandler`.

        Example:

            >>> from pywa import WhatsApp, types, filters
            >>> wa = WhatsApp(...)
            >>> @wa.on_callback_button(filters.matches("help"))
            ... def help_handler(_: WhatsApp, btn: types.CallbackButton):
            ...     btn.reply_text(text="What can I help you with?")

        Args:
            filters: Filters to apply to the incoming callback button presses.
            factory: The constructor to use to construct the callback data.
            priority: The priority of the handler (default: ``0``).
        """

        if (
            clb := _registered_without_parentheses(
                self=self,
                handler_type=CallbackButtonHandler,
                filters=filters,
                priority=priority,
                factory=factory,
            )
        ) is not None:
            return clb

        def deco(callback: _CallbackButtonCallback) -> _CallbackButtonCallback:
            return _registered_with_parentheses(
                self=self,
                handler_type=CallbackButtonHandler,
                callback=callback,
                filters=filters,
                priority=priority,
                factory=factory,
            )

        return deco

    def on_callback_selection(
        self: WhatsApp | Filter = None,
        filters: Filter = None,
        factory: type[CallbackData] | None = None,
        priority: int = 0,
    ) -> (
        Callable[[_CallbackSelectionCallback], _CallbackSelectionCallback]
        | _CallbackSelectionCallback
    ):
        """
        Decorator to register a function as a callback when a user selects an option from a :class:`pywa.types.SectionList`.

        - Shortcut for :func:`~pywa.client.WhatsApp.add_handlers` with a :class:`CallbackSelectionHandler`.

        Example:

            >>> from pywa import WhatsApp, types, filters
            >>> wa = WhatsApp(...)
            >>> @wa.on_callback_selection(filters.startswith("id:"))
            ... def id_handler(_: WhatsApp, sel: types.CallbackSelection):
            ...     sel.reply_text(text=f"Your ID is {sel.data.split(':', 1)[1]}")

        Args:
            filters: Filters to apply to the incoming callback selections.
            factory: The constructor to use to construct the callback data.
            priority: The priority of the handler (default: ``0``).
        """

        if (
            clb := _registered_without_parentheses(
                self=self,
                handler_type=CallbackSelectionHandler,
                filters=filters,
                priority=priority,
                factory=factory,
            )
        ) is not None:
            return clb

        def deco(callback: _CallbackSelectionCallback) -> _CallbackSelectionCallback:
            return _registered_with_parentheses(
                self=self,
                handler_type=CallbackSelectionHandler,
                callback=callback,
                filters=filters,
                priority=priority,
                factory=factory,
            )

        return deco

    def on_message_status(
        self: WhatsApp | Filter = None,
        filters: Filter = None,
        factory: type[CallbackData] | None = None,
        priority: int = 0,
    ) -> (
        Callable[[_MessageStatusCallback], _MessageStatusCallback]
        | _MessageStatusCallback
    ):
        """
        Decorator to register a function as a callback for incoming message status changes (Message is sent, delivered,
        read, failed, etc...).

        - Shortcut for :func:`~pywa.client.WhatsApp.add_handlers` with a :class:`MessageStatusHandler`.

        **DO NOT USE THIS HANDLER WITHOUT FILTERS TO SEND MESSAGES, IT WILL CAUSE AN INFINITE LOOP!**

        Example:

            >>> from pywa import WhatsApp, types, filters
            >>> wa = WhatsApp(...)
            >>> @wa.on_message_status(filters.failed)
            ... def delivered_handler(client: WhatsApp, status: types.MessageStatus):
            ...     print(f"Message {status.id} failed to send to {status.from_user.wa_id}: {status.error.message})


        Args:
            filters: Filters to apply to the incoming message status changes.
            factory: The constructor to use to construct the callback data.
            priority: The priority of the handler (default: ``0``).
        """

        if (
            clb := _registered_without_parentheses(
                self=self,
                handler_type=MessageStatusHandler,
                filters=filters,
                priority=priority,
                factory=factory,
            )
        ) is not None:
            return clb

        def deco(callback: _MessageStatusCallback) -> _MessageStatusCallback:
            return _registered_with_parentheses(
                self=self,
                handler_type=MessageStatusHandler,
                callback=callback,
                filters=filters,
                priority=priority,
                factory=factory,
            )

        return deco

    def on_chat_opened(
        self: WhatsApp | Filter = None,
        filters: Filter = None,
        priority: int = 0,
    ) -> Callable[[_ChatOpenedCallback], _ChatOpenedCallback] | _ChatOpenedCallback:
        """
        Decorator to register a function as a callback for incoming chat opened (User opens a chat).

        - Shortcut for :func:`~pywa.client.WhatsApp.add_handlers` with a :class:`ChatOpenedHandler`.

        Example:

            >>> from pywa import WhatsApp, types
            >>> wa = WhatsApp(...)
            >>> @wa.on_chat_opened
            ... def chat_opened_handler(client: WhatsApp, chat_opened: types.ChatOpened):
            ...     print(f"The user {chat_opened.from_user.wa_id} just opened a chat with us!")

        Args:
            filters: Filters to apply to the incoming chat opened.
            priority: The priority of the handler (default: ``0``).
        """

        if (
            clb := _registered_without_parentheses(
                self=self,
                handler_type=ChatOpenedHandler,
                filters=filters,
                priority=priority,
            )
        ) is not None:
            return clb

        def deco(callback: _ChatOpenedCallback) -> _ChatOpenedCallback:
            return _registered_with_parentheses(
                self=self,
                handler_type=ChatOpenedHandler,
                callback=callback,
                filters=filters,
                priority=priority,
            )

        return deco

    def on_template_status_update(
        self: WhatsApp | Filter = None,
        filters: Filter = None,
        priority: int = 0,
    ) -> (
        Callable[[_TemplateStatusUpdateCallback], _TemplateStatusUpdateCallback]
        | _TemplateStatusUpdateCallback
    ):
        """
        Decorator to register a function as a callback for :class:`pywa.types.TemplateStatusUpdate` updates (Template message
        is approved, rejected etc...).

        - Shortcut for :func:`~pywa.client.WhatsApp.add_handlers` with a :class:`TemplateStatusUpdateHandler`.

        Example:

            >>> from pywa import WhatsApp, types, filters
            >>> wa = WhatsApp(...)
            >>> @wa.on_template_status_update
            ... def approved_handler(client: WhatsApp, update: types.TemplateStatusUpdate):
            ...     print(f"Template {update.message_template_name} just got {update.new_status}!")

        Args:
            filters: Filters to apply to the incoming template status changes.
            priority: The priority of the handler (default: ``0``).
        """

        if (
            clb := _registered_without_parentheses(
                self=self,
                handler_type=TemplateStatusUpdateHandler,
                filters=filters,
                priority=priority,
            )
        ) is not None:
            return clb

        def deco(
            callback: _TemplateStatusUpdateCallback,
        ) -> _TemplateStatusUpdateCallback:
            return _registered_with_parentheses(
                self=self,
                handler_type=TemplateStatusUpdateHandler,
                callback=callback,
                filters=filters,
                priority=priority,
            )

        return deco

    def on_flow_completion(
        self: WhatsApp | Filter = None,
        filters: Filter = None,
        priority: int = 0,
    ) -> (
        Callable[[_FlowCompletionCallback], _FlowCompletionCallback]
        | _FlowCompletionCallback
    ):
        """
        Decorator to register a function as a callback for :class:`pywa.types.FlowCompletion` updates (Flow is completed).

        - Shortcut for :func:`~pywa.client.WhatsApp.add_handlers` with a :class:`FlowCompletionHandler`.

        Example:

            >>> from pywa import WhatsApp, types
            >>> wa = WhatsApp(...)
            >>> @wa.on_flow_completion
            ... def flow_handler(client: WhatsApp, flow: types.FlowCompletion):
            ...     print(f"Flow {flow.token} just got completed!. Flow data: {flow.response}")

        Args:
            filters: Filters to apply to the incoming flow completion.
            priority: The priority of the handler (default: ``0``).
        """

        if (
            clb := _registered_without_parentheses(
                self=self,
                handler_type=FlowCompletionHandler,
                filters=filters,
                priority=priority,
            )
        ) is not None:
            return clb

        def deco(callback: _FlowCompletionCallback) -> _FlowCompletionCallback:
            return _registered_with_parentheses(
                self=self,
                handler_type=FlowCompletionHandler,
                callback=callback,
                filters=filters,
                priority=priority,
            )

        return deco

    def on_call_connect(
        self: WhatsApp | Filter = None,
        filters: Filter = None,
        priority: int = 0,
    ) -> Callable[[_CallConnectCallback], _CallConnectCallback] | _CallConnectCallback:
        """
        Decorator to register a function as a callback for :class:`pywa.types.CallConnect` updates.

        - Shortcut for :func:`~pywa.client.WhatsApp.add_handlers` with a :class:`CallConnectHandler`.

        Example:

            >>> from pywa import WhatsApp, types
            >>> wa = WhatsApp(...)
            >>> @wa.on_call_connect
            ... def incoming_call_handler(client: WhatsApp, call: types.CallConnect):
            ...     print(f"You getting an incoming call from {call.from_user.name}")
            ...     call.accept()


        Args:
            filters: Filters to apply to the incoming call connect.
            priority: The priority of the handler (default: ``0``).
        """

        if (
            clb := _registered_without_parentheses(
                self=self,
                handler_type=CallConnectHandler,
                filters=filters,
                priority=priority,
            )
        ) is not None:
            return clb

        def deco(callback: _CallConnectCallback) -> _CallConnectCallback:
            return _registered_with_parentheses(
                self=self,
                handler_type=CallConnectHandler,
                callback=callback,
                filters=filters,
                priority=priority,
            )

        return deco

    def on_call_terminate(
        self: WhatsApp | Filter = None,
        filters: Filter = None,
        priority: int = 0,
    ) -> (
        Callable[[_CallTerminateCallback], _CallTerminateCallback]
        | _CallTerminateCallback
    ):
        """
        Decorator to register a function as a callback for :class:`pywa.types.CallTerminate` updates.

        - Shortcut for :func:`~pywa.client.WhatsApp.add_handlers` with a :class:`CallTerminateHandler`.

        Example:

            >>> from pywa import WhatsApp, types
            >>> wa = WhatsApp(...)
            >>> @wa.on_call_terminate
            ... def on_hangup(client: WhatsApp, call: types.CallTerminate):
            ...     print(f"The call {call.from_user.name} is terminated")

        Args:
            filters: Filters to apply to the incoming call terminate.
            priority: The priority of the handler (default: ``0``).
        """

        if (
            clb := _registered_without_parentheses(
                self=self,
                handler_type=CallTerminateHandler,
                filters=filters,
                priority=priority,
            )
        ) is not None:
            return clb

        def deco(callback: _CallTerminateCallback) -> _CallTerminateCallback:
            return _registered_with_parentheses(
                self=self,
                handler_type=CallTerminateHandler,
                callback=callback,
                filters=filters,
                priority=priority,
            )

        return deco

    def on_call_status(
        self: WhatsApp | Filter = None,
        filters: Filter = None,
        factory: type[CallbackData] | None = None,
        priority: int = 0,
    ) -> Callable[[_CallStatusCallback], _CallStatusCallback] | _CallStatusCallback:
        """
        Decorator to register a function as a callback for :class:`pywa.types.CallStatus` updates.

        - Shortcut for :func:`~pywa.client.WhatsApp.add_handlers` with a :class:`CallStatusHandler`.

        Example:

            >>> from pywa import WhatsApp, types
            >>> wa = WhatsApp(...)
            >>> @wa.on_call_status
            ... def on_status(client: WhatsApp, call: types.CallStatus):
            ...     print(f"The call with {call.from_user.name} is {call.status}")

        Args:
            filters: Filters to apply to the incoming call status.
            factory: The constructor to use to construct the callback data.
            priority: The priority of the handler (default: ``0``).
        """

        if (
            clb := _registered_without_parentheses(
                self=self,
                handler_type=CallStatusHandler,
                filters=filters,
                priority=priority,
                factory=factory,
            )
        ) is not None:
            return clb

        def deco(callback: _CallStatusCallback) -> _CallStatusCallback:
            return _registered_with_parentheses(
                self=self,
                handler_type=CallStatusHandler,
                callback=callback,
                filters=filters,
                priority=priority,
                factory=factory,
            )

        return deco

    def on_user_preferences(
        self: WhatsApp | Filter = None,
        filters: Filter = None,
        priority: int = 0,
    ) -> (
        Callable[[_UserPreferencesCallback], _UserPreferencesCallback]
        | _UserPreferencesCallback
    ):
        """
        Decorator to register a function as a callback for :class:`pywa.types.UserPreferences` updates (User preferences are updated).

        - Shortcut for :func:`~pywa.client.WhatsApp.add_handlers` with a :class:`UserPreferencesHandler`.

        Example:

            >>> from pywa import WhatsApp, types
            >>> wa = WhatsApp(...)
            >>> @wa.on_user_preferences
            ... def user_preferences_handler(client: WhatsApp, prefs: types.UserPreferences):
            ...     print(f"User preferences updated: {prefs}")

        Args:
            filters: Filters to apply to the incoming user preferences updates.
            priority: The priority of the handler (default: ``0``).
        """

        if (
            clb := _registered_without_parentheses(
                self=self,
                handler_type=UserPreferencesHandler,
                filters=filters,
                priority=priority,
            )
        ) is not None:
            return clb

        def deco(callback: _UserPreferencesCallback) -> _UserPreferencesCallback:
            return _registered_with_parentheses(
                self=self,
                handler_type=UserPreferencesHandler,
                callback=callback,
                filters=filters,
                priority=priority,
            )

        return deco

    def on_user_marketing_preferences(
        self: WhatsApp | Filter = None,
        filters: Filter = None,
        priority: int = 0,
    ) -> (
        Callable[[_UserMarketingPreferencesCallback], _UserMarketingPreferencesCallback]
        | _UserMarketingPreferencesCallback
    ):
        """
        Decorator to register a function as a callback for :class:`pywa.types.UserMarketingPreferences` updates (User wants to stop or resume receiving marketing messages).

        - Shortcut for :func:`~pywa.client.WhatsApp.add_handlers` with a :class:`UserMarketingPreferencesHandler`.

        Example:

            >>> from pywa import WhatsApp, types
            >>> wa = WhatsApp(...)
            >>> @wa.on_user_marketing_preferences
            ... def user_marketing_preferences_handler(client: WhatsApp, prefs: types.UserMarketingPreferences):
            ...     print(f"User marketing preferences updated: {prefs}")

        Args:
            filters: Filters to apply to the incoming user marketing preferences updates.
            priority: The priority of the handler (default: ``0``).
        """

        if (
            clb := _registered_without_parentheses(
                self=self,
                handler_type=UserMarketingPreferencesHandler,
                filters=filters,
                priority=priority,
            )
        ) is not None:
            return clb

        def deco(
            callback: _UserMarketingPreferencesCallback,
        ) -> _UserMarketingPreferencesCallback:
            return _registered_with_parentheses(
                self=self,
                handler_type=UserMarketingPreferencesHandler,
                callback=callback,
                filters=filters,
                priority=priority,
            )

        return deco

    def on_flow_request(
        self: WhatsApp | str = None,
        endpoint: str = None,
        *,
        acknowledge_errors: bool = True,
        private_key: str | None = None,
        private_key_password: str | None = None,
        request_decryptor: utils.FlowRequestDecryptor | None = None,
        response_encryptor: utils.FlowResponseEncryptor | None = None,
        handle_health_check: None = None,
    ) -> Callable[
        [_FlowRequestHandlerT],
        FlowRequestCallbackWrapper | FlowRequestHandler,
    ]:
        """
        Decorator to register a function to handle and respond to incoming flow requests.

        Example:

            >>> from pywa import WhatsApp, types
            >>> wa = WhatsApp(business_private_key='...', ...)
            >>> @wa.on_flow_request('/feedback_flow')
            ... def feedback_flow_handler(_: WhatsApp, req: FlowRequest) -> FlowResponse:
            ...     ...

            >>> @feedback_flow_handler.on(types.FlowRequestActionType.DATA_EXCHANGE, screen="SURVEY")
            ... def survey_data_handler(_: WhatsApp, req: FlowRequest):
            ...     ...

        Args:
            endpoint: The endpoint to listen to (The endpoint uri you set to the flow. e.g ``/feedback_flow``).
            acknowledge_errors: Whether to acknowledge errors (The return value of the callback will be ignored, and
             pywa will acknowledge the error automatically).
            private_key: The private key to use to decrypt the requests (Override the global ``business_private_key``).
            private_key_password: The password to use to decrypt the private key (Override the global ``business_private_key_password``).
            request_decryptor: The function to use to decrypt the requests (Override the global ``flows_request_decryptor``)
            response_encryptor: The function to use to encrypt the responses (Override the global ``flows_response_encryptor``)
            handle_health_check: Deprecated. health checks will be handled automatically by pywa.
        """

        def decorator(
            callback: _FlowRequestHandlerT,
        ) -> FlowRequestCallbackWrapper | FlowRequestHandler:
            if self is None or isinstance(self, str):
                ep = self or endpoint
                if not ep:
                    raise ValueError("The endpoint must be provided.")
                handler = FlowRequestHandler(
                    callback=callback,
                    endpoint=ep,
                    acknowledge_errors=acknowledge_errors,
                    private_key=private_key,
                    private_key_password=private_key_password,
                    request_decryptor=request_decryptor,
                    response_encryptor=response_encryptor,
                    handle_health_check=handle_health_check,
                )
                setattr(handler, _flow_request_handler_attr, None)
                return handler

            callback_wrapper = self._register_flow_endpoint_callback(
                endpoint=endpoint,
                callback=callback,
                acknowledge_errors=acknowledge_errors,
                handle_health_check=handle_health_check,
                private_key=private_key,
                private_key_password=private_key_password,
                request_decryptor=request_decryptor,
                response_encryptor=response_encryptor,
            )
            return callback_wrapper

        return decorator


_handlers_attr = "__pywa_handlers"


def _registered_without_parentheses(
    *,
    self: WhatsApp,
    handler_type: type[Handler],
    filters: Filter,
    priority: int,
    **kwargs,
) -> Callable | None:
    """When the decorator is called without parentheses."""
    if callable(self) and filters is None:  # @WhatsApp.on_x
        _register_func_handler(
            handler_type=handler_type,
            callback=self,
            filters=None,
            priority=priority,
            **kwargs,
        )
        return self
    elif callable(filters):  # @wa.on_x
        self.add_handlers(
            handler_type(callback=filters, filters=None, priority=priority, **kwargs)
        )
        return filters
    return None


def _registered_with_parentheses(
    *,
    self: WhatsApp,
    handler_type: type[Handler],
    callback: Callable,
    filters: Filter,
    priority: int,
    **kwargs,
) -> Callable:
    """When the decorator is called with parentheses."""
    if self is None or isinstance(
        self, Filter
    ):  # @WhatsApp.on_x(filters=...) | @WhatsApp.on_x(filters.text)
        _register_func_handler(
            handler_type=handler_type,
            callback=callback,
            filters=self or filters,
            priority=priority,
            **kwargs,
        )
    else:  # @wa.on_x(filters.text)
        self.add_handlers(
            handler_type(
                callback=callback, filters=filters, priority=priority, **kwargs
            )
        )
    return callback


def _register_func_handler(
    handler_type: type[Handler],
    callback: Callable,
    filters: Filter | None,
    priority: int,
    **kwargs,
):
    if not hasattr(callback, _handlers_attr):
        setattr(callback, _handlers_attr, [])
    getattr(callback, _handlers_attr).append(
        handler_type(callback=callback, filters=filters, priority=priority, **kwargs)
    )


class FlowRequestCallbackWrapper(_CallbackWrapperDecorators):
    """
    This is a wrapper class for the flow request callback.
    It allows you to add more handlers to the same endpoint and split the logic into multiple functions.

    - THIS CLASS IS NOT MEANT TO BE INSTANTIATED DIRECTLY!
    """

    def __init__(
        self,
        wa: WhatsApp,
        endpoint: str,
        callback: _FlowRequestHandlerT,
        acknowledge_errors: bool = True,
        private_key: str | None = None,
        private_key_password: str | None = None,
        request_decryptor: utils.FlowRequestDecryptor | None = None,
        response_encryptor: utils.FlowResponseEncryptor | None = None,
        handle_health_check: None = None,
    ):
        wa._check_for_async_callback(callback)
        self._wa = wa
        self._endpoint = endpoint
        self._main_handler = callback
        self._handlers: dict[
            tuple[FlowRequestActionType | str, str | None],
            list[tuple[Filter | None, _FlowRequestHandlerT]],
        ] = collections.defaultdict(list)  # {(action, screen?): [(filters?, callback)]}
        self._acknowledge_errors = acknowledge_errors
        self._private_key = private_key or wa._private_key
        self._private_key_password = private_key_password or wa._private_key_password

        if self._endpoint == wa._webhook_endpoint:
            raise ValueError(
                "The flow endpoint cannot be the same as the WhatsApp webhook endpoint."
            )
        if not self._private_key:
            raise ValueError(
                "A private_key must be provided in order to decrypt incoming requests. You can provide it when "
                "initializing the WhatsApp client or when registering the flow request callback."
            )
        self._request_decryptor = request_decryptor or wa._flows_request_decryptor
        if not self._request_decryptor:
            raise ValueError(
                "A `request_decryptor` must be provided in order to decrypt incoming requests. You can provide it when "
                "initializing the WhatsApp client or when registering the flow request callback."
            )
        self._response_encryptor = response_encryptor or wa._flows_response_encryptor
        if not self._response_encryptor:
            raise ValueError(
                "A `response_encryptor` must be provided in order to encrypt outgoing responses. You can provide it "
                "when initializing the WhatsApp client or when registering the flow request callback."
            )
        if (
            self._request_decryptor is utils.default_flow_request_decryptor
            or self._response_encryptor is utils.default_flow_response_encryptor
        ) and not utils.is_cryptography_installed:
            raise ValueError(
                "The default decryptor/encryptor requires the `cryptography` package to be installed."
                '\n>> Install it with `pip install cryptography` / pip install "pywa[cryptography]" or use a '
                "custom decryptor/encryptor."
            )
        if handle_health_check is not None:
            warnings.warn(
                "The `handle_health_check` argument is deprecated and will be removed in the future.",
                DeprecationWarning,
            )

    def add_handler(
        self,
        *,
        callback: _FlowRequestHandlerT,
        action: FlowRequestActionType,
        screen: Screen | str | None = None,
        filters: Filter = None,
    ) -> FlowRequestCallbackWrapper:
        """
        Add a handler to the current endpoint.

        - You can add multiple handlers to the same endpoint and split the logic into multiple functions.

        Example:

            >>> wa = WhatsApp(...)
            >>> def feedback_flow_handler(_: WhatsApp, req: FlowRequest):
            ...    ...
            >>> on_init = lambda _, req: ...
            >>> on_survey_data_exchange = lambda _, req: ...
            >>> wa.add_flow_request_handler(
            ...     FlowRequestHandler(callback=feedback_flow_handler, endpoint="/feedback_flow")
            ... ).add_handler(callback=on_init, action=FlowRequestActionType.INIT)

        Args:
            callback: The callback function to handle this particular request.
            action: The action type to listen to.
            screen: The screen to listen to (if screen is not provided, the callback will be called for all screens for this action!).
            filters: A filter function to apply to the incoming request.

        Returns:
            The current instance.
        """
        self._wa._check_for_async_callback(callback)
        self._wa._check_for_async_filters(filters)
        self._handlers[
            (action, screen.id if isinstance(screen, Screen) else screen)
        ].append((filters, callback))
        return self

    def _get_callback(self, req: FlowRequest) -> _FlowRequestHandlerT:
        """Resolve the callback to use for the incoming request."""
        for filters, callback in (
            *self._handlers[(req.action, None)],  # Precedence to no-screen handlers
            *self._handlers[(req.action, req.screen)],
        ):
            if filters is None or filters.check_sync(self._wa, req):
                return callback
        return self._main_handler

    async def _get_callback_async(self, req: FlowRequest) -> _FlowRequestHandlerT:
        """Resolve the callback to use for the incoming request (async version)."""
        for filters, callback in (
            *self._handlers[(req.action, None)],  # Precedence to no-screen handlers
            *self._handlers[(req.action, req.screen)],
        ):
            if filters is None or await filters.check_async(self._wa, req):
                return callback
        return self._main_handler

    def handle(self, payload: EncryptedFlowRequestType) -> tuple[str, int]:
        """
        Handle the incoming flow request.

        Args:
            payload: The incoming request payload.

        Returns:
            A tuple containing the response data (json string) and the status code.
        """
        try:
            decrypted_request, aes_key, iv = self._decrypt_request(payload)
        except Exception:
            return "Decryption failed", FlowRequestCannotBeDecrypted.status_code

        if decrypted_request["action"] == "ping":
            _logger.debug(
                "Flow Endpoint ('%s'): Received a health check request",
                self._endpoint,
            )
            return self._encrypt_response(
                {
                    "data": {"status": "active"},
                },
                aes_key,
                iv,
            ), 200

        try:
            req = self._wa._flow_req_cls.from_dict(
                data=decrypted_request, raw_encrypted=payload
            )
        except Exception:
            _logger.exception(
                "Flow Endpoint ('%s'): Failed to construct FlowRequest from decrypted data: %s",
                self._endpoint,
                decrypted_request,
            )
            return "pywa: Failed to construct FlowRequest object", 500

        return self._execute_callback(req, aes_key, iv)

    async def handle_async(self, payload: EncryptedFlowRequestType) -> tuple[str, int]:
        """
        Handle the incoming flow request asynchronously.

        Args:
            payload: The incoming request payload.

        Returns:
            A tuple containing the response data (json string) and the status code.
        """
        try:
            decrypted_request, aes_key, iv = self._decrypt_request(payload)
        except Exception:
            return "Decryption failed", FlowRequestCannotBeDecrypted.status_code

        if decrypted_request["action"] == "ping":
            return self._encrypt_response(
                {
                    "data": {"status": "active"},
                },
                aes_key,
                iv,
            ), 200

        try:
            req = self._wa._flow_req_cls.from_dict(
                data=decrypted_request, raw_encrypted=payload
            )
        except Exception:
            _logger.exception(
                "Flow Endpoint ('%s'): Failed to construct FlowRequest from decrypted data: %s",
                self._endpoint,
                decrypted_request,
            )
            return "pywa: Failed to construct FlowRequest object", 500

        return await self._execute_callback_async(req, aes_key, iv)

    def _decrypt_request(
        self, payload: EncryptedFlowRequestType
    ) -> tuple[dict, bytes, bytes]:
        decrypted_request, aes_key, iv = self._request_decryptor(
            payload["encrypted_flow_data"],
            payload["encrypted_aes_key"],
            payload["initial_vector"],
            self._private_key,
            self._private_key_password,
        )
        _logger.debug(
            "Flow Endpoint ('%s'): Received decrypted request: %s",
            self._endpoint,
            decrypted_request,
        )
        return decrypted_request, aes_key, iv

    def _encrypt_response(self, response: dict, aes_key: bytes, iv: bytes) -> str:
        return self._response_encryptor(response, aes_key, iv)

    def _execute_callback(
        self, req: FlowRequest, aes_key: bytes, iv: bytes
    ) -> tuple[str, int]:
        callback = self._get_callback(req)
        try:
            res = callback(self._wa, req)
            if isinstance(
                res, FlowResponseError
            ):  # typing backward compatibility. error should be raised, not returned
                raise res
        except FlowResponseError as e:
            return self._encrypt_response(
                e.body or {"error": e.__class__.__name__},
                aes_key,
                iv,
            ), e.status_code
        except Exception:
            _logger.exception(
                "Flow Endpoint ('%s'): An error occurred while %s was handling a flow request",
                self._endpoint,
                callback.__name__,
            )
            return "An error occurred", 500

        if self._acknowledge_errors and req.has_error:
            return self._encrypt_response(
                {
                    "version": req.version,
                    "data": {
                        "acknowledged": True,
                    },
                },
                aes_key,
                iv,
            ), 200
        if not isinstance(res, (FlowResponse, dict)):
            raise TypeError(
                f"Flow endpoint ('{self._endpoint}') callback ('{callback.__name__}') must return a `FlowResponse`"
                f" or `dict`, not {type(res)}"
            )
        return self._encrypt_response(
            res.to_dict() if isinstance(res, FlowResponse) else res,
            aes_key,
            iv,
        ), 200

    async def _execute_callback_async(
        self, req: FlowRequest, aes_key: bytes, iv: bytes
    ) -> tuple[str, int]:
        callback = await self._get_callback_async(req)
        try:
            res = await callback(self._wa, req)
            if isinstance(
                res, FlowResponseError
            ):  # typing backward compatibility. error should be raised, not returned
                raise res
        except FlowResponseError as e:
            return self._encrypt_response(
                e.body or {"error": e.__class__.__name__},
                aes_key,
                iv,
            ), e.status_code
        except Exception:
            _logger.exception(
                "Flow Endpoint ('%s'): An error occurred while %s was handling a flow request",
                self._endpoint,
                callback.__name__,
            )
            return "An error occurred", 500

        if self._acknowledge_errors and req.has_error:
            return self._encrypt_response(
                {
                    "version": req.version,
                    "data": {
                        "acknowledged": True,
                    },
                },
                aes_key,
                iv,
            ), 200
        if not isinstance(res, (FlowResponse, dict)):
            raise TypeError(
                f"Flow endpoint ('{self._endpoint}') callback ('{callback.__name__}') must return a `FlowResponse`"
                f" or `dict`, not {type(res)}"
            )
        return self._encrypt_response(
            res.to_dict() if isinstance(res, FlowResponse) else res,
            aes_key,
            iv,
        ), 200<|MERGE_RESOLUTION|>--- conflicted
+++ resolved
@@ -79,13 +79,9 @@
     CallbackSelection,
     Message,
     MessageStatus,
-<<<<<<< HEAD
-    TemplateStatus,
+    TemplateStatusUpdate,
     UserPreferences,
     UserMarketingPreferences,
-=======
-    TemplateStatusUpdate,
->>>>>>> 2304da7f
     FlowRequest,
     FlowResponse,
     ChatOpened,
@@ -468,11 +464,7 @@
         super().__init__(callback=callback, filters=filters, priority=priority)
 
 
-<<<<<<< HEAD
-class TemplateStatusHandler(Handler[TemplateStatus]):
-=======
-class TemplateStatusUpdateHandler(Handler):
->>>>>>> 2304da7f
+class TemplateStatusUpdateHandler(Handler[TemplateStatusUpdate]):
     """
     Handler for :class:`pywa.types.TemplateStatusUpdate` status updates (Template message is approved, rejected etc...).
 
@@ -493,7 +485,7 @@
         priority: The priority of the handler (default: ``0``)
     """
 
-    _update = TemplateStatus
+    _update = TemplateStatusUpdate
 
     def __init__(
         self,
