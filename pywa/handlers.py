--- conflicted
+++ resolved
@@ -47,14 +47,11 @@
     "FlowCompletionHandler",
     "FlowRequestHandler",
     "ChatOpenedHandler",
-<<<<<<< HEAD
     "CallConnectHandler",
     "CallTerminateHandler",
     "CallStatusHandler",
-=======
     "UserPreferencesHandler",
     "UserMarketingPreferencesHandler",
->>>>>>> 61c9c03e
 ]
 
 import abc
@@ -142,7 +139,6 @@
 _CallStatusCallback: TypeAlias = Callable[
     ["WhatsApp", CallStatus], Any | Awaitable[Any]
 ]
-
 _UserPreferencesCallback: TypeAlias = Callable[
     ["WhatsApp", "UserPreferences"],
     Any | Awaitable[Any],
@@ -498,10 +494,7 @@
         super().__init__(callback=callback, filters=filters, priority=priority)
 
 
-<<<<<<< HEAD
-class FlowCompletionHandler(Handler[FlowCompletion]):
-=======
-class UserPreferencesHandler(Handler):
+class UserPreferencesHandler(Handler[UserPreferences]):
     """
     Handler for :class:`pywa.types.UserPreferences`
 
@@ -521,8 +514,7 @@
         priority: The priority of the handler (default: ``0``)
     """
 
-    _field_name = "user_preferences"
-    _is_user_update = True
+    _update = UserPreferences
 
     def __init__(
         self,
@@ -533,7 +525,7 @@
         super().__init__(callback=callback, filters=filters, priority=priority)
 
 
-class UserMarketingPreferencesHandler(Handler):
+class UserMarketingPreferencesHandler(Handler[UserMarketingPreferences]):
     """
     Handler for :class:`pywa.types.UserMarketingPreferences`
 
@@ -553,8 +545,7 @@
         priority: The priority of the handler (default: ``0``)
     """
 
-    _field_name = "user_preferences"
-    _is_user_update = True
+    _update = UserMarketingPreferences
 
     def __init__(
         self,
@@ -565,8 +556,7 @@
         super().__init__(callback=callback, filters=filters, priority=priority)
 
 
-class FlowCompletionHandler(Handler):
->>>>>>> 61c9c03e
+class FlowCompletionHandler(Handler[FlowCompletion]):
     """
     Handler for :class:`pywa.types.FlowCompletion` updates (Flow is completed).
 
@@ -1421,7 +1411,6 @@
 
         return deco
 
-<<<<<<< HEAD
     def on_call_connect(
         self: WhatsApp | Filter = None,
         filters: Filter = None,
@@ -1469,14 +1458,10 @@
         return deco
 
     def on_call_terminate(
-=======
-    def on_user_preferences(
->>>>>>> 61c9c03e
         self: WhatsApp | Filter = None,
         filters: Filter = None,
         priority: int = 0,
     ) -> (
-<<<<<<< HEAD
         Callable[[_CallTerminateCallback], _CallTerminateCallback]
         | _CallTerminateCallback
     ):
@@ -1484,63 +1469,125 @@
         Decorator to register a function as a callback for :class:`pywa.types.CallTerminate` updates.
 
         - Shortcut for :func:`~pywa.client.WhatsApp.add_handlers` with a :class:`CallTerminateHandler`.
-=======
-        Callable[[_UserPreferencesCallback], _UserPreferencesCallback]
-        | _UserPreferencesCallback
-    ):
-        """
-        Decorator to register a function as a callback for :class:`pywa.types.UserPreferences` updates (User preferences are updated).
-
-        - Shortcut for :func:`~pywa.client.WhatsApp.add_handlers` with a :class:`UserPreferencesHandler`.
->>>>>>> 61c9c03e
 
         Example:
 
             >>> from pywa import WhatsApp, types
             >>> wa = WhatsApp(...)
-<<<<<<< HEAD
             >>> @wa.on_call_terminate
             ... def on_hangup(client: WhatsApp, call: types.CallTerminate):
             ...     print(f"The call {call.from_user.name} is terminated")
 
         Args:
             filters: Filters to apply to the incoming call terminate.
-=======
+            priority: The priority of the handler (default: ``0``).
+        """
+
+        if (
+            clb := _registered_without_parentheses(
+                self=self,
+                handler_type=CallTerminateHandler,
+                filters=filters,
+                priority=priority,
+            )
+        ) is not None:
+            return clb
+
+        def deco(callback: _CallTerminateCallback) -> _CallTerminateCallback:
+            return _registered_with_parentheses(
+                self=self,
+                handler_type=CallTerminateHandler,
+                callback=callback,
+                filters=filters,
+                priority=priority,
+            )
+
+        return deco
+
+    def on_call_status(
+        self: WhatsApp | Filter = None,
+        filters: Filter = None,
+        priority: int = 0,
+    ) -> Callable[[_CallStatusCallback], _CallStatusCallback] | _CallStatusCallback:
+        """
+        Decorator to register a function as a callback for :class:`pywa.types.CallStatus` updates.
+
+        - Shortcut for :func:`~pywa.client.WhatsApp.add_handlers` with a :class:`CallStatusHandler`.
+
+        Example:
+
+            >>> from pywa import WhatsApp, types
+            >>> wa = WhatsApp(...)
+            >>> @wa.on_call_status
+            ... def on_status(client: WhatsApp, call: types.CallStatus):
+            ...     print(f"The call with {call.from_user.name} is {call.status}")
+
+        Args:
+            filters: Filters to apply to the incoming call status.
+            priority: The priority of the handler (default: ``0``).
+        """
+
+        if (
+            clb := _registered_without_parentheses(
+                self=self,
+                handler_type=CallStatusHandler,
+                filters=filters,
+                priority=priority,
+            )
+        ) is not None:
+            return clb
+
+        def deco(callback: _CallStatusCallback) -> _CallStatusCallback:
+            return _registered_with_parentheses(
+                self=self,
+                handler_type=CallStatusHandler,
+                callback=callback,
+                filters=filters,
+                priority=priority,
+            )
+
+        return deco
+
+    def on_user_preferences(
+        self: WhatsApp | Filter = None,
+        filters: Filter = None,
+        priority: int = 0,
+    ) -> (
+        Callable[[_UserPreferencesCallback], _UserPreferencesCallback]
+        | _UserPreferencesCallback
+    ):
+        """
+        Decorator to register a function as a callback for :class:`pywa.types.UserPreferences` updates (User preferences are updated).
+
+        - Shortcut for :func:`~pywa.client.WhatsApp.add_handlers` with a :class:`UserPreferencesHandler`.
+
+        Example:
+
+            >>> from pywa import WhatsApp, types
+            >>> wa = WhatsApp(...)
             >>> @wa.on_user_preferences
             ... def user_preferences_handler(client: WhatsApp, prefs: types.UserPreferences):
             ...     print(f"User preferences updated: {prefs}")
 
         Args:
             filters: Filters to apply to the incoming user preferences updates.
->>>>>>> 61c9c03e
             priority: The priority of the handler (default: ``0``).
         """
 
         if (
             clb := _registered_without_parentheses(
                 self=self,
-<<<<<<< HEAD
-                handler_type=CallTerminateHandler,
-=======
                 handler_type=UserPreferencesHandler,
->>>>>>> 61c9c03e
                 filters=filters,
                 priority=priority,
             )
         ) is not None:
             return clb
 
-<<<<<<< HEAD
-        def deco(callback: _CallTerminateCallback) -> _CallTerminateCallback:
-            return _registered_with_parentheses(
-                self=self,
-                handler_type=CallTerminateHandler,
-=======
         def deco(callback: _UserPreferencesCallback) -> _UserPreferencesCallback:
             return _registered_with_parentheses(
                 self=self,
                 handler_type=UserPreferencesHandler,
->>>>>>> 61c9c03e
                 callback=callback,
                 filters=filters,
                 priority=priority,
@@ -1548,17 +1595,6 @@
 
         return deco
 
-<<<<<<< HEAD
-    def on_call_status(
-        self: WhatsApp | Filter = None,
-        filters: Filter = None,
-        priority: int = 0,
-    ) -> Callable[[_CallStatusCallback], _CallStatusCallback] | _CallStatusCallback:
-        """
-        Decorator to register a function as a callback for :class:`pywa.types.CallStatus` updates.
-
-        - Shortcut for :func:`~pywa.client.WhatsApp.add_handlers` with a :class:`CallStatusHandler`.
-=======
     def on_user_marketing_preferences(
         self: WhatsApp | Filter = None,
         filters: Filter = None,
@@ -1571,57 +1607,36 @@
         Decorator to register a function as a callback for :class:`pywa.types.UserMarketingPreferences` updates (User wants to stop or resume receiving marketing messages).
 
         - Shortcut for :func:`~pywa.client.WhatsApp.add_handlers` with a :class:`UserMarketingPreferencesHandler`.
->>>>>>> 61c9c03e
 
         Example:
 
             >>> from pywa import WhatsApp, types
             >>> wa = WhatsApp(...)
-<<<<<<< HEAD
-            >>> @wa.on_call_status
-            ... def on_status(client: WhatsApp, call: types.CallStatus):
-            ...     print(f"The call with {call.from_user.name} is {call.status}")
-
-        Args:
-            filters: Filters to apply to the incoming call status.
-=======
             >>> @wa.on_user_marketing_preferences
             ... def user_marketing_preferences_handler(client: WhatsApp, prefs: types.UserMarketingPreferences):
             ...     print(f"User marketing preferences updated: {prefs}")
 
         Args:
             filters: Filters to apply to the incoming user marketing preferences updates.
->>>>>>> 61c9c03e
             priority: The priority of the handler (default: ``0``).
         """
 
         if (
             clb := _registered_without_parentheses(
                 self=self,
-<<<<<<< HEAD
-                handler_type=CallStatusHandler,
-=======
                 handler_type=UserMarketingPreferencesHandler,
->>>>>>> 61c9c03e
                 filters=filters,
                 priority=priority,
             )
         ) is not None:
             return clb
 
-<<<<<<< HEAD
-        def deco(callback: _CallStatusCallback) -> _CallStatusCallback:
-            return _registered_with_parentheses(
-                self=self,
-                handler_type=CallStatusHandler,
-=======
         def deco(
             callback: _UserMarketingPreferencesCallback,
         ) -> _UserMarketingPreferencesCallback:
             return _registered_with_parentheses(
                 self=self,
                 handler_type=UserMarketingPreferencesHandler,
->>>>>>> 61c9c03e
                 callback=callback,
                 filters=filters,
                 priority=priority,
