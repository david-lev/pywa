from __future__ import annotations

import datetime
import functools
import json
import pathlib
import re

from . import Result, FlowJSON
from .base_update import BaseUpdate
from .flows import FlowActionType
import abc
import dataclasses
import logging
from typing import TYPE_CHECKING, Literal, Iterable, BinaryIO
from .others import _ItemFactory
from .. import utils
from .. import _helpers as helpers

if TYPE_CHECKING:
    from ..client import WhatsApp
    from .sent_message import SentTemplate

_logger = logging.getLogger(__name__)


class TemplateStatus(utils.StrEnum):
    """
    The status of the template.

    `'Template status' on
    developers.facebook.com
    <https://developers.facebook.com/docs/whatsapp/business-management-api/message-templates#template-status>`_

    Attributes:
        APPROVED: Indicates the template has been approved and can now be sent in template messages.
        DISABLED: Indicates the template has been disabled due to `user feedback <https://developers.facebook.com/docs/whatsapp/message-templates/guidelines/#quality-rating>`_.
        DELETED: Indicates the template has been deleted.
        IN_APPEAL: Indicates the template is in the `appeal <https://developers.facebook.com/docs/whatsapp/message-templates/guidelines/#appeals>`_ process.
        PENDING: Indicates the template is undergoing template review.
        REINSTATED: Indicates the template is no longer flagged or disabled and can be sent in template messages again.
        REJECTED: Indicates the template has been rejected. You can :meth:`~pywa.types.template.Template.update` the template to have it undergo template review again or `appeal <https://developers.facebook.com/docs/whatsapp/message-templates/guidelines/#appeals>`_ the rejection.
        PENDING_DELETION: Indicates template has been deleted via WhatsApp Manager.
        FLAGGED: Indicates the template has received negative feedback and is at risk of being disabled.
        PAUSED: Indicates the template has been `paused <https://developers.facebook.com/docs/whatsapp/message-templates/guidelines/#template-pausing>`_.
        ARCHIVED: Indicates template has been archived to keep the list of templates in WhatsApp manager clean.
        LIMIT_EXCEEDED: Indicates the WhatsApp Business Account template is at its template limit.
        LOCKED: Indicates the template has been locked and cannot be edited.
        UNKNOWN: The status of the template is unknown.
    """

    APPROVED = "APPROVED"
    DISABLED = "DISABLED"
    IN_APPEAL = "IN_APPEAL"
    PENDING = "PENDING"
    REINSTATED = "REINSTATED"
    REJECTED = "REJECTED"
    DELETED = "DELETED"
    PENDING_DELETION = "PENDING_DELETION"
    FLAGGED = "FLAGGED"
    PAUSED = "PAUSED"
    LIMIT_EXCEEDED = "LIMIT_EXCEEDED"
    ARCHIVED = "ARCHIVED"
    LOCKED = "LOCKED"

    UNKNOWN = "UNKNOWN"


class TemplateRejectionReason(utils.StrEnum):
    """
    The reason the template was rejected.

    `'Rejection status' on
    developers.facebook.com
    <https://developers.facebook.com/docs/whatsapp/updates-to-pricing/new-template-guidelines#rejected-status>`_

    Attributes:
        PROMOTIONAL: Indicates template contains content that violates our policies.
        ABUSIVE_CONTENT: Indicates template contains content that violates our policies.
        INCORRECT_CATEGORY: Indicates the template's content doesn't match the category designated at the time of template creation.
        INVALID_FORMAT: Indicates template has an invalid format.
        SCAM: Indicates template contains content that violates our policies.
        TAG_CONTENT_MISMATCH: Indicates the template's content doesn't match the category designated at the time of template creation.
        NONE: Indicates template was paused.
    """

    PROMOTIONAL = "PROMOTIONAL"
    ABUSIVE_CONTENT = "ABUSIVE_CONTENT"
    INCORRECT_CATEGORY = "INCORRECT_CATEGORY"
    INVALID_FORMAT = "INVALID_FORMAT"
    TAG_CONTENT_MISMATCH = "TAG_CONTENT_MISMATCH"
    SCAM = "SCAM"
    NONE = "NONE"

    UNKNOWN = "UNKNOWN"


@dataclasses.dataclass(slots=True, frozen=True, kw_only=True)
class TemplateStatusUpdate(BaseUpdate):
    """
    Represents status change of a template.

    Triggers::

        - A template is approved.
        - A template is rejected.
        - A template is disabled.

    - Read more at `developers.facebook.com <https://developers.facebook.com/docs/whatsapp/cloud-api/webhooks/reference/message_template_status_update>`_.

    Attributes:
        id: ID of Whatsapp Business Accounts this update belongs to.
        timestamp: Timestamp of the update (in UTC).
        new_status: The new status of the template. e.g. ``APPROVED``, ``DISABLED``, ``REJECTED``, etc.
        template_id: The ID of the template.
        template_name: The name of the template.
        template_language: The language of the template.
        reason: The reason the template was rejected (if status is ``REJECTED``).
        disable_date: The date the template was disabled (if status is ``DISABLED``).
        title: Title of template pause or unpause event.
        description: String describing why the template was locked or unlocked.
        shared_data: Shared data between handlers.
    """

    new_status: TemplateStatus
    template_id: str
    template_name: str
    template_language: TemplateLanguage
    reason: TemplateRejectionReason | None = None
    disable_date: datetime.datetime | None = None
    title: str | None = None
    description: str | None = None

    _webhook_field = "message_template_status_update"

    @classmethod
    def from_update(cls, client: WhatsApp, update: dict) -> TemplateStatusUpdate:
        value = (data := update["entry"][0])["changes"][0]["value"]
        return cls(
            _client=client,
            raw=update,
            id=data["id"],
            timestamp=datetime.datetime.fromtimestamp(
                data["time"],
                datetime.timezone.utc,
            ),
            new_status=TemplateStatus(value["event"]),
            template_id=value["message_template_id"],
            template_name=value["message_template_name"],
            template_language=TemplateLanguage(value["message_template_language"]),
            reason=TemplateRejectionReason(value["reason"])
            if "reason" in value
            else None,
            disable_date=datetime.datetime.fromtimestamp(
                value["disable_info"]["disable_date"],
                datetime.timezone.utc,
            )
            if "disable_info" in value
            else None,
            title=value.get("other_info", {}).get("title"),
            description=value.get("other_info", {}).get("description"),
        )


@dataclasses.dataclass(slots=True, frozen=True, kw_only=True)
class TemplateCategoryUpdate(BaseUpdate):
    """
    Represents a template category update.

    Triggers::

        - The existing category of a WhatsApp template is going to be changed by an automated process.
        - The existing category of a WhatsApp template is changed manually or by an automated process.

    - Read more at `developers.facebook.com <https://developers.facebook.com/docs/whatsapp/cloud-api/webhooks/reference/template_category_update>`_.

    Attributes:
        id: ID of Whatsapp Business Accounts this update belongs to.
        timestamp: Timestamp of the update (in UTC).
        template_id: The ID of the template.
        template_name: The name of the template.
        template_language: The language of the template.
        correct_category: The category that the template will be `recategorized <https://developers.facebook.com/docs/whatsapp/updates-to-pricing/new-template-guidelines/#how-we-update-a-template-s-category-after-initial-approval>`_ as in 24 hours.
        previous_category: The template's previous category.
        new_category: If ``correct_category`` is set - the ``new_category`` is the current category of the template. If ``previous_category`` is set - the ``new_category`` is the category that the template was recategorized to.
    """

    template_id: str
    template_name: str
    template_language: TemplateLanguage
    new_category: TemplateCategory
    previous_category: TemplateCategory | None = None
    correct_category: TemplateCategory | None = None

    _webhook_field = "template_category_update"

    @classmethod
    def from_update(cls, client: WhatsApp, update: dict) -> TemplateCategoryUpdate:
        value = (data := update["entry"][0])["changes"][0]["value"]
        return cls(
            _client=client,
            raw=update,
            id=data["id"],
            timestamp=datetime.datetime.fromtimestamp(
                data["time"],
                datetime.timezone.utc,
            ),
            template_id=value["message_template_id"],
            template_name=value["message_template_name"],
            template_language=TemplateLanguage(value["message_template_language"]),
            new_category=TemplateCategory(value["new_category"]),
            previous_category=TemplateCategory(value["previous_category"])
            if "previous_category" in value
            else None,
            correct_category=TemplateCategory(value["correct_category"])
            if "correct_category" in value
            else None,
        )


@dataclasses.dataclass(slots=True, frozen=True, kw_only=True)
class TemplateComponentsUpdate(BaseUpdate):
    """
    Represents a template components update.

    Triggers::

        - A template is edited.

    - Read more at `developers.facebook.com <https://developers.facebook.com/docs/whatsapp/cloud-api/webhooks/reference/message_template_components_update>`_.

    Attributes:
        id: ID of Whatsapp Business Accounts this update belongs to.
        timestamp: Timestamp of the update (in UTC).
        template_id: The ID of the template.
        template_name: The name of the template.
        template_language: The language of the template.
        template_element: The body text of the template.
        template_title: The header text of the template.
        template_footer: The footer text of the template.
        template_buttons: A list of buttons in the template.
    """

    template_id: str
    template_name: str
    template_language: TemplateLanguage
    template_element: str | None = None
    template_title: str | None = None
    template_footer: str | None = None
    template_buttons: list[dict[str, str]] | None = None

    _webhook_field = "message_template_components_update"

    @classmethod
    def from_update(cls, client: WhatsApp, update: dict) -> TemplateComponentsUpdate:
        value = (data := update["entry"][0])["changes"][0]["value"]
        return cls(
            _client=client,
            raw=update,
            id=data["id"],
            timestamp=datetime.datetime.fromtimestamp(
                data["time"],
                datetime.timezone.utc,
            ),
            template_id=value["message_template_id"],
            template_name=value["message_template_name"],
            template_language=TemplateLanguage(value["message_template_language"]),
            template_element=value.get("message_template_element"),
            template_title=value.get("message_template_title"),
            template_footer=value.get("message_template_footer"),
            template_buttons=value.get("message_template_buttons"),
        )


@dataclasses.dataclass(slots=True, frozen=True, kw_only=True)
class TemplateQualityUpdate(BaseUpdate):
    """
    Represents a template quality update.

    Triggers::

        - A template's quality score changes.

    - Read more at `developers.facebook.com <https://developers.facebook.com/docs/whatsapp/cloud-api/webhooks/reference/message_template_quality_update>`_.

    Attributes:
        id: ID of Whatsapp Business Accounts this update belongs to.
        timestamp: Timestamp of the update (in UTC).
        template_id: The ID of the template.
        template_name: The name of the template.
        template_language: The language of the template.
        new_quality_score: The new quality score of the template.
        previous_quality_score: The previous quality score of the template.
    """

    template_id: str
    template_name: str
    template_language: TemplateLanguage
    new_quality_score: QualityScoreType
    previous_quality_score: QualityScoreType

    _webhook_field = "message_template_quality_update"

    @classmethod
    def from_update(cls, client: WhatsApp, update: dict) -> TemplateQualityUpdate:
        value = (data := update["entry"][0])["changes"][0]["value"]
        return cls(
            _client=client,
            raw=update,
            id=data["id"],
            timestamp=datetime.datetime.fromtimestamp(
                data["time"],
                datetime.timezone.utc,
            ),
            template_id=value["message_template_id"],
            template_name=value["message_template_name"],
            template_language=TemplateLanguage(value["message_template_language"]),
            new_quality_score=QualityScoreType(value["new_quality_score"]),
            previous_quality_score=QualityScoreType(value["previous_quality_score"]),
        )


class QualityScoreType(utils.StrEnum):
    """
    Every message template has a quality rating based on usage, customer feedback and engagement. A message template's rating will appear in the WhatsApp Manager whenever it has an Active status, and will be displayed after a hyphen in the message template's status:

    - Read more at `developers.facebook.com <https://developers.facebook.com/docs/whatsapp/message-templates/guidelines#quality-rating>`_.

    Attributes:
        GREEN: Indicates high quality.
        RED: Indicates low quality.
        YELLOW: Indicates medium quality.
        UNKNOWN:  Indicates quality pending.
    """

    GREEN = "GREEN"
    YELLOW = "YELLOW"
    RED = "RED"
    UNKNOWN = "UNKNOWN"


@dataclasses.dataclass(slots=True, kw_only=True)
class LibraryTemplate:
    """
    Template Library makes it faster and easier for businesses to create utility templates for common use cases, like payment reminders, delivery updates — and authentication templates for common identity verification use cases.

    These pre-written templates have already been categorized as utility or authentication. Library templates contain fixed content that cannot be edited and parameters you can adapt for business or user-specific information.

    - Read more at `developers.facebook.com <https://developers.facebook.com/docs/whatsapp/cloud-api/guides/send-message-templates/template-library#template-parameters-and-restrictions>`_.
    - Browse the available templates at `business.facebook.com <https://business.facebook.com/latest/whatsapp_manager/template_library/>`_.
    Attributes:
        name: The name of the template.
        library_template_name: The exact name of the Template Library template.
        category: The category of the template.
        language: The language of the template.
        body_inputs: Optional inputs for the body of the template.
        button_inputs: Optional inputs for the buttons of the template.
    """

    name: str
    library_template_name: str
    category: TemplateCategory
    language: TemplateLanguage
    body_inputs: LibraryTemplateBodyInputs | None = None
    button_inputs: LibraryTemplateButtonInputs | None = None

    def to_json(self) -> str:
        return _template_to_json(self)


@dataclasses.dataclass(slots=True, kw_only=True)
class LibraryTemplateBodyInputs:
    """
    Optional data during creation of a template from Template Library. These are optional fields for the body component.

    Attributes:
        add_contact_number: Boolean value to add information to the template about contacting business on their phone number.
        add_learn_more_link: Boolean value to add information to the template about learning more information with a url link.
        add_security_recommendation: Boolean value to add information to the template about not sharing authentication codes with anyone.
        add_track_package_link: Boolean value to add information to the template to track delivery packages.
        code_expiration_minutes: Integer value to add information to the template on when the code will expire.
    """

    add_contact_number: bool | None = None
    add_learn_more_link: bool | None = None
    add_security_recommendation: bool | None = None
    add_track_package_link: bool | None = None
    code_expiration_minutes: int | None = None


@dataclasses.dataclass(slots=True, kw_only=True)
class LibraryTemplateButtonInputs:
    """
    Optional data during creation of a template from Template Library. These are optional fields for the button component.

    Attributes:
        type: The button type
        url: A dictionary with base_url and url_suffix_example
        otp_type: The type of OTP button, if applicable.
        zero_tap_terms_accepted: Weather the zero tap terms were accepted by the user or not.
        supported_apps: A list of supported apps for the OTP button.
    """

    type: ComponentType | None = None
    url: dict | None = None
    otp_type: OtpType | None = None
    zero_tap_terms_accepted: bool | None = None
    supported_apps: list[OTPSupportedApp] | None = None


@dataclasses.dataclass(slots=True, frozen=True)
class QualityScore:
    """
    Represents the quality score of a template.

    Attributes:
        score: The quality score type (GREEN, YELLOW, RED).
        date: The date when the score was last updated.
    """

    score: QualityScoreType
    date: datetime.datetime

    @classmethod
    def from_dict(cls, data: dict[str, str | int]):
        return cls(
            score=QualityScoreType(data["score"]),
            date=datetime.datetime.fromtimestamp(
                data["date"], tz=datetime.timezone.utc
            ),
        )


class TemplateCategory(utils.StrEnum):
    """
    Template category.

    `'Template Categorization' on
    developers.facebook.com
    <https://developers.facebook.com/docs/whatsapp/updates-to-pricing/new-template-guidelines#template-categorization>`_

    Attributes:
        AUTHENTICATION: Enable businesses to verify a user’s identity, potentially at various steps of the customer journey.
        MARKETING: Enable businesses to achieve a wide range of goals, from generating awareness to driving sales and retargeting customers.
        UTILITY: Enable businesses to follow up on user actions or requests, since these messages are typically triggered by user actions.
    """

    AUTHENTICATION = "AUTHENTICATION"
    MARKETING = "MARKETING"
    UTILITY = "UTILITY"

    UNKNOWN = "UNKNOWN"


class ComponentType(utils.StrEnum):
    HEADER = "HEADER"
    BODY = "BODY"
    FOOTER = "FOOTER"
    BUTTONS = "BUTTONS"
    CAROUSEL = "CAROUSEL"
    LIMITED_TIME_OFFER = "LIMITED_TIME_OFFER"
    PHONE_NUMBER = "PHONE_NUMBER"
    URL = "URL"
    QUICK_REPLY = "QUICK_REPLY"
    OTP = "OTP"
    MPM = "MPM"
    SPM = "SPM"
    CATALOG = "CATALOG"
    COPY_CODE = "COPY_CODE"
    FLOW = "FLOW"
    VOICE_CALL = "VOICE_CALL"
    APP = "APP"

    UNKNOWN = "UNKNOWN"

    UNKNOWN = "UNKNOWN"


class HeaderFormatType(utils.StrEnum):
    TEXT = "TEXT"
    IMAGE = "IMAGE"
    VIDEO = "VIDEO"
    DOCUMENT = "DOCUMENT"
    LOCATION = "LOCATION"
    PRODUCT = "PRODUCT"

    UNKNOWN = "UNKNOWN"
<<<<<<< HEAD

=======
>>>>>>> 2304da7f


<<<<<<< HEAD
    UNKNOWN = "UNKNOWN"

=======
class ParamType(utils.StrEnum):
    __check_value = str.islower
    __modify_value = str.lower
>>>>>>> 2304da7f

    TEXT = "text"
    CURRENCY = "currency"
    DATE_TIME = "date_time"
    DOCUMENT = "document"
    IMAGE = "image"
    VIDEO = "video"
    LOCATION = "location"
    BUTTON = "button"

    UNKNOWN = "UNKNOWN"


class TemplateLanguage(utils.StrEnum):
    """
    Template language and locale code.

    `'Template language and locale code' on
    developers.facebook.com
    <https://developers.facebook.com/docs/whatsapp/business-management-api/message-templates/supported-languages>`_
    """

    __check_value = None
    __modify_value = None

    AFRIKAANS = "af"
    ALBANIAN = "sq"
    ARABIC = "ar"
    AZERBAIJANI = "az"
    BENGALI = "bn"
    BULGARIAN = "bg"
    CATALAN = "ca"
    CHINESE_CHN = "zh_CN"
    CHINESE_HKG = "zh_HK"
    CHINESE_TAI = "zh_TW"
    CROATIAN = "hr"
    CZECH = "cs"
    DANISH = "da"
    DUTCH = "nl"
    ENGLISH = "en"
    ENGLISH_UK = "en_GB"
    ENGLISH_US = "en_US"
    ESTONIAN = "et"
    FILIPINO = "fil"
    FINNISH = "fi"
    FRENCH = "fr"
    GEORGIAN = "ka"
    GERMAN = "de"
    GREEK = "el"
    GUJARATI = "gu"
    HAUSA = "ha"
    HEBREW = "he"
    HINDI = "hi"
    HUNGARIAN = "hu"
    INDONESIAN = "id"
    IRISH = "ga"
    ITALIAN = "it"
    JAPANESE = "ja"
    KANNADA = "kn"
    KAZAKH = "kk"
    KINYARWANDA = "rw_RW"
    KOREAN = "ko"
    KYRGYZ_KG = "ky_KG"
    LAO = "lo"
    LATVIAN = "lv"
    LITHUANIAN = "lt"
    MACEDONIAN = "mk"
    MALAY = "ms"
    MALAYALAM = "ml"
    MARATHI = "mr"
    NORWEGIAN = "nb"
    PERSIAN = "fa"
    POLISH = "pl"
    PORTUGUESE_BR = "pt_BR"
    PORTUGUESE_POR = "pt_PT"
    PUNJABI = "pa"
    ROMANIAN = "ro"
    RUSSIAN = "ru"
    SERBIAN = "sr"
    SLOVAK = "sk"
    SLOVENIAN = "sl"
    SPANISH = "es"
    SPANISH_ARG = "es_AR"
    SPANISH_SPA = "es_ES"
    SPANISH_MEX = "es_MX"
    SWAHILI = "sw"
    SWEDISH = "sv"
    TAMIL = "ta"
    TELUGU = "te"
    THAI = "th"
    TURKISH = "tr"
    UKRAINIAN = "uk"
    URDU = "ur"
    UZBEK = "uz"
    VIETNAMESE = "vi"
    ZULU = "zu"

    UNKNOWN = "UNKNOWN"
<<<<<<< HEAD

=======
>>>>>>> 2304da7f


class ParamFormat(utils.StrEnum):
    """The type of parameter formatting the HEADER and BODY components of the template will use."""

    POSITIONAL = "POSITIONAL"
    NAMED = "NAMED"

    UNKNOWN = "UNKNOWN"


class TemplateBaseComponent:
    """Base class for all template components"""

    type: ComponentType

    @classmethod
    def from_dict(cls, data: dict) -> TemplateBaseComponent:
        # noinspection PyArgumentList
        return cls(
            **{
                k: v
                for k, v in data.items()
                if k in {f.name for f in dataclasses.fields(cls) if f.init}
            }
        )


# =========== HEADER ===========


class BaseHeaderComponent(TemplateBaseComponent, abc.ABC):
    type: ComponentType
    format: HeaderFormatType


class TemplateText:
    """
    Represents a template text with examples for positional or named parameters.

    >>> positionals = TemplateText("Hi {{1}}!, How are you? Get {{2}}% OFF!","David",15)
    >>> named = TemplateText("Hi {{name}}!, How are you? Get {{discount}}% OFF!",name="David",discount=15)
    >>> print(positionals.preview(), named.preview())

    Attributes:
        text: The template text with placeholders for parameters.
        example: A list of positional parameters or a dictionary of named parameters.
        param_format: The format of the parameters (positional or named).
    """

    __slots__ = ("text", "example", "param_format", "_param_type")

    def __init__(self, text: str, *positionals, **named):
        if positionals and named:
            raise ValueError("You can't use both positional and named args!")
        if positionals:
            self.param_format = ParamFormat.POSITIONAL
            self.text = text
            self.example = positionals
        elif named:
            self.param_format = ParamFormat.NAMED
            self.text = text
            self.example = named
        else:
            self.param_format = None
            self.example = None
            self.text = text

        self._param_type: Literal["header", "body", None] = None

    @property
    def param_type(self) -> Literal["header", "body"] | None:
        return self._param_type

    @param_type.setter
    def param_type(self, value: Literal["header", "body"]):
        if self._param_type is not None and self._param_type != value:
            raise ValueError("TemplateText type cannot be changed once set.")
        self._param_type = value

    def preview(self) -> str:
        """
        Returns a preview of the template text with examples filled in.
        """
        if self.param_format == ParamFormat.POSITIONAL:
            txt = re.sub(
                r"\{\{(\d+)}}", lambda m: f"{{{int(m.group(1)) - 1}}}", self.text
            )  # Adjust for zero-based indexing
            return txt.format(*self.example)
        elif self.param_format == ParamFormat.NAMED:
            return (
                self.text.replace("{{", "{").replace("}}", "}").format(**self.example)
            )
        else:
            return self.text

    def to_dict(self) -> dict:
        if self.param_type is None:
            raise ValueError(
                "TemplateText must have a param_type set (either 'header' or 'body') before converting to dict."
            )
        match self.param_format:
            case ParamFormat.POSITIONAL:
                return {
                    "text": self.text,
                    "example": {
                        f"{self.param_type}_text": [list(map(str, self.example))]
                        if self.param_type == "body"
                        else list(map(str, self.example))
                    },
                }
            case ParamFormat.NAMED:
                return {
                    "text": self.text,
                    "example": {
                        f"{self.param_type}_text_named_params": [
                            {"param_name": k, "example": str(v)}
                            for k, v in self.example.items()
                        ]
                    },
                }
            case _:
                return {"text": self.text}

    @classmethod
    def from_dict(cls, data: dict) -> TemplateText | str:
        if "example" in data:
            example = next(iter(data["example"].values()))
            if isinstance(example, list):
                if isinstance(
                    example[0], list
                ):  # {"example": {"body_text": [["example1", "example2"]]}}
                    return cls(data["text"], *example[0])
                elif isinstance(
                    example[0], str
                ):  # {"example": {"header_text": ["example"]}}
                    return cls(data["text"], *example)
                elif isinstance(
                    example[0], dict
                ):  # {"example": {"body_text_named_params": [{"param_name": "name", "example": "John"}]}}
                    return cls(
                        data["text"],
                        **{item["param_name"]: item["example"] for item in example},
                    )
            elif isinstance(example, str):  # {"example": "example"}
                return cls(data["text"], example)
        return data["text"]

    def __repr__(self):
        return f"TemplateText(text={self.text!r}, example={self.example!r}, param_format={self.param_format!r})"


class HeaderText(BaseHeaderComponent):
    """
    Represents a header text component in a template.

    - All templates are limited to one header component
    - Read more at `developers.facebook.com <https://developers.facebook.com/docs/whatsapp/business-management-api/message-templates/components#text-headers>`_.

<<<<<<< HEAD
        UNKNOWN = "UNKNOWN"

    @dataclasses.dataclass(slots=True)
    class Text(NewTemplateHeaderABC):
        """
        Represents a text header.
=======
    Attributes:
        text: The header text. Can be a string or a :class:`TemplateText` object. 60 character maximum.
    """
>>>>>>> 2304da7f

    __slots__ = ("type", "format", "text")

    text: str | TemplateText

    def __init__(self, *, text: str | TemplateText):
        self.type = ComponentType.HEADER
        self.format = HeaderFormatType.TEXT
        self.text = text
        if isinstance(self.text, TemplateText):
            self.text.param_type = "header"

    def __repr__(self):
        return f"HeaderText(text={self.text})"

    @classmethod
    def from_dict(cls, data: dict) -> HeaderText:
        return cls(text=TemplateText.from_dict(data))

    def to_dict(self) -> dict[str, str | dict]:
        data = {
            "type": self.type.value,
            "format": self.format.value,
        }
        data.update(
            {"text": self.text} if isinstance(self.text, str) else self.text.to_dict()
        )
        return data


class HeaderMediaExample:
    """
    Represents an example of media used in a header component.

    - Used in :class:`HeaderImage`, :class:`HeaderVideo`, and :class:`HeaderDocument` components.
    - Read more at `developers.facebook.com <https://developers.facebook.com/docs/whatsapp/business-management-api/message-templates/components#media-headers>`_.

    Attributes:
        handle: Uploaded media asset handle. Use the `Resumable Upload API <https://developers.facebook.com/docs/graph-api/guides/upload>`_ to generate an asset handle.
    """

    __slots__ = ("handle",)

    handle: str

    def __init__(self, *, handle: str):
        self.handle = handle

    def __repr__(self):
        return f"HeaderMediaExample(handle={self.handle!r})"

    def to_dict(self) -> dict[str, list[str]]:
        return {"header_handle": [self.handle]}

    @classmethod
    def from_dict(cls, data: dict) -> HeaderMediaExample:
        return cls(handle=data["header_handle"][0])


@dataclasses.dataclass(kw_only=True, slots=True)
class HeaderImage(BaseHeaderComponent):
    """
    Represents a header image component in a template.

    - All templates are limited to one header component.
    - Read more at `developers.facebook.com <https://developers.facebook.com/docs/whatsapp/business-management-api/message-templates/components#media-headers>`_.

    Attributes:
        example: An example of the header image media.
    """

    type: ComponentType = dataclasses.field(
        default=ComponentType.HEADER,
        init=False,
        repr=False,
    )
    format: HeaderFormatType = dataclasses.field(
        default=HeaderFormatType.IMAGE,
        init=False,
        repr=False,
    )
    example: HeaderMediaExample

    @classmethod
    def from_dict(cls, data: dict) -> HeaderImage:
        return cls(example=HeaderMediaExample.from_dict(data["example"]))


@dataclasses.dataclass(kw_only=True, slots=True)
class HeaderVideo(BaseHeaderComponent):
    """
    Represents a header video component in a template.

    - All templates are limited to one header component.
    - Read more at `developers.facebook.com <https://developers.facebook.com/docs/whatsapp/business-management-api/message-templates/components#media-headers>`_.

    Attributes:
        example: An example of the header video media.
    """

    type: ComponentType = dataclasses.field(
        default=ComponentType.HEADER,
        init=False,
        repr=False,
    )
    format: HeaderFormatType = dataclasses.field(
        default=HeaderFormatType.VIDEO,
        init=False,
        repr=False,
    )
    example: HeaderMediaExample

    @classmethod
    def from_dict(cls, data: dict) -> HeaderVideo:
        return cls(example=HeaderMediaExample.from_dict(data["example"]))


@dataclasses.dataclass(kw_only=True, slots=True)
class HeaderDocument(BaseHeaderComponent):
    """
    Represents a header document component in a template.

    - All templates are limited to one header component.
    - Read more at `developers.facebook.com <https://developers.facebook.com/docs/whatsapp/business-management-api/message-templates/components#media-headers>`_.

    Attributes:
        example: An example of the header document media.
    """

    type: ComponentType = dataclasses.field(
        default=ComponentType.HEADER,
        init=False,
        repr=False,
    )
    format: HeaderFormatType = dataclasses.field(
        default=HeaderFormatType.DOCUMENT,
        init=False,
        repr=False,
    )
    example: HeaderMediaExample

    @classmethod
    def from_dict(cls, data: dict) -> HeaderDocument:
        return cls(example=HeaderMediaExample.from_dict(data["example"]))


@dataclasses.dataclass(kw_only=True, slots=True)
class HeaderLocation(BaseHeaderComponent):
    """
    Represents a header location component in a template.

    - All templates are limited to one header component.
    - Read more at `developers.facebook.com <https://developers.facebook.com/docs/whatsapp/business-management-api/message-templates/components#location-headers>`_.
    """

    type: ComponentType = dataclasses.field(
        default=ComponentType.HEADER,
        init=False,
        repr=False,
    )
    format: HeaderFormatType = dataclasses.field(
        default=HeaderFormatType.LOCATION,
        init=False,
        repr=False,
    )


@dataclasses.dataclass(kw_only=True, slots=True)
class HeaderProduct(BaseHeaderComponent):
    type: ComponentType = dataclasses.field(
        default=ComponentType.HEADER,
        init=False,
        repr=False,
    )
    format: HeaderFormatType = dataclasses.field(
        default=HeaderFormatType.PRODUCT,
        init=False,
        repr=False,
    )


# =========== BODY ===========


class BaseBodyComponent(TemplateBaseComponent, abc.ABC):
    type: ComponentType


class Body(BaseBodyComponent):
    """
    The body component represents the core text of your message template and is a text-only template component. It is required for all templates.

    - All templates are limited to one body component.
    - Read more at `developers.facebook.com <https://developers.facebook.com/docs/whatsapp/business-management-api/message-templates/components#body>`_.

    Attributes:
        text: The body text. Can be a string or a :class:`TemplateText` object. 1024 characters maximum.
    """

    type: ComponentType = dataclasses.field(
        default=ComponentType.BODY,
        init=False,
        repr=False,
    )
    text: str | TemplateText

    def __init__(self, *, text: str | TemplateText):
        self.type = ComponentType.BODY
        self.text = text
        if isinstance(self.text, TemplateText):
            self.text.param_type = "body"

    def __repr__(self):
        return f"Body(text={self.text!r})"

    @classmethod
    def from_dict(cls, data: dict) -> Body:
        return cls(text=TemplateText.from_dict(data))

    def to_dict(self) -> dict[str, str | dict]:
        data = {"type": self.type.value}
        if isinstance(self.text, str):
            data["text"] = self.text
        else:
            data.update(self.text.to_dict())
        return data


# =========== FOOTER ===========


@dataclasses.dataclass(kw_only=True, slots=True)
class BaseFooterComponent(TemplateBaseComponent, abc.ABC):
    type: ComponentType = dataclasses.field(
        default=ComponentType.FOOTER,
        init=False,
        repr=False,
    )


@dataclasses.dataclass(kw_only=True, slots=True)
class Footer(BaseFooterComponent):
    """
    Footers are optional text-only components that appear immediately after the body component. Templates are limited to one footer component.

    - Read more at `developers.facebook.com <https://developers.facebook.com/docs/whatsapp/business-management-api/message-templates/components#footer>`_.

    Attributes:
        text: The footer text. Can be a string or a TemplateText object. 60 characters maximum.
    """

    text: str


# =========== BUTTONS ===========


class BaseButtonComponent(TemplateBaseComponent, abc.ABC): ...


@dataclasses.dataclass(kw_only=True, slots=True)
class Buttons(TemplateBaseComponent):
    """
    Buttons are optional interactive components that perform specific actions when tapped. Templates can have a mixture of up to 10 button components total, although there are limits to individual buttons of the same type as well as combination limits. These limits are described below.

    - If a template has more than three buttons, two buttons will appear in the delivered message and the remaining buttons will be replaced with a See all options button. Tapping the See all options button reveals the remaining buttons.
    - Read more at `developers.facebook.com <https://developers.facebook.com/docs/whatsapp/business-management-api/message-templates/components#buttons>`_.

    Attributes:
        buttons: A list of button components. Can contain a mixture of :class:`QuickReply
    """

    type: ComponentType = dataclasses.field(
        default=ComponentType.BUTTONS,
        init=False,
        repr=False,
    )
    buttons: list[BaseButtonComponent | dict]


@dataclasses.dataclass(kw_only=True, slots=True)
class CopyCodeButton(BaseButtonComponent):
    """
    Copy code buttons copy a text string
    (defined when the template is sent in a template message) to the device's clipboard when tapped by the app user.

    - Templates are limited to one copy code button.
    - Read more at `developers.facebook.com <https://developers.facebook.com/docs/whatsapp/business-management-api/message-templates/components#copy-code-buttons>`_.

    Attributes:
        example: String to be copied to device's clipboard when tapped by the app user. Maximum 15 characters.
    """

    type: ComponentType = dataclasses.field(
        default=ComponentType.COPY_CODE,
        init=False,
        repr=False,
    )
    example: str


class FlowButtonIcon(utils.StrEnum):
    """
    The icon for the Flow button.

    Attributes:
        DOCUMENT: Icon for document flows.
        PROMOTION: Icon for promotion flows.
        REVIEW: Icon for review flows.
    """

    DOCUMENT = "DOCUMENT"
    PROMOTION = "PROMOTION"
    REVIEW = "REVIEW"

    UNKNOWN = "UNKNOWN"


class FlowButton(BaseButtonComponent):
    """
    Flows buttons are for sending `Flows Messages <https://pywa.readthedocs.io/en/latest/content/flows/overview.html>`_ as templates.

    - Flows can quickly be built in the playground and attached as JSON, or an existing Flow ID can be specified.
    - Read more at `developers.facebook.com <https://developers.facebook.com/docs/whatsapp/business-management-api/message-templates/components#flows-buttons>`_.

    Attributes:
        text: Button label text. 25 characters maximum.
        flow_id: Unique identifier of the Flow provided by WhatsApp. The Flow must be published. Cannot be used with ``flow_name`` or ``flow_json``.
        flow_name: The name of the Flow. Supported in Cloud API only. The Flow ID is stored in the message template, not the name, so changing the Flow name will not affect existing message templates. The Flow must be published. Cannot be used with ``flow_id`` or ``flow_json``.
        flow_json: The JSON representation of the Flow. Cannot be used with ``flow_id`` or ``flow_name``.
        flow_action: navigate or data_exchange. Use ``NAVIGATE`` to predefine the first screen as part of the template message. Use ``DATA_EXCHANGE`` for advanced use-cases where the first screen is provided by your endpoint. Defaults to ``NAVIGATE``.
        navigate_screen: Optional only if ``flow_action`` is ``NAVIGATE``. The id of the entry screen of the Flow. Defaults to the first screen of the Flow.
        icon: Optional icon for the button.

    """

    type: ComponentType = dataclasses.field(
        default=ComponentType.FLOW,
        init=False,
        repr=False,
    )
    text: str
    flow_id: str | None
    flow_name: str | None
    flow_json: FlowJSON | dict | str | pathlib.Path | bytes | BinaryIO | None
    flow_action: Literal[FlowActionType.DATA_EXCHANGE, FlowActionType.NAVIGATE] | None
    navigate_screen: str | None
    icon: FlowButtonIcon | None

    def __init__(
        self,
        *,
        text: str,
        flow_id: str | None = None,
        flow_name: str | None = None,
        flow_json: FlowJSON
        | dict
        | str
        | pathlib.Path
        | bytes
        | BinaryIO
        | None = None,
        flow_action: (
            Literal[FlowActionType.DATA_EXCHANGE, FlowActionType.NAVIGATE] | None
        ) = None,
        navigate_screen: str | None = None,
        icon: FlowButtonIcon | None = None,
    ):
        self.type = ComponentType.FLOW
        self.text = text
        self.flow_id = flow_id
        self.flow_name = flow_name
        self.flow_json = flow_json
        self.flow_action = flow_action
        self.navigate_screen = navigate_screen
        self.icon = icon

        if self.flow_id is None and self.flow_name is None and self.flow_json is None:
            raise ValueError(
                "Either flow_id, flow_name, or flow_json must be provided."
            )
        if (
            len([x is not None for x in (self.flow_id, self.flow_name, self.flow_json)])
            > 1
        ):
            raise ValueError(
                "Only one of flow_id, flow_name, or flow_json can be provided."
            )

    def __repr__(self):
        return (
            f"FlowButton(text={self.text!r}, flow_id={self.flow_id!r}, "
            f"flow_name={self.flow_name!r}, flow_json={self.flow_json!r}, "
            f"flow_action={self.flow_action!r}, navigate_screen={self.navigate_screen!r}, "
            f"icon={self.icon!r})"
        )

    def to_dict(self) -> dict[str, str | dict | None]:
        return {
            k: v
            for k, v in {
                "type": self.type.value,
                "text": self.text,
                "flow_id": self.flow_id,
                "flow_name": self.flow_name,
                "flow_json": helpers.resolve_flow_json_param(self.flow_json)
                if self.flow_json
                else None,
                "flow_action": self.flow_action.value if self.flow_action else None,
                "navigate_screen": self.navigate_screen,
                "icon": self.icon.value if self.icon else None,
            }.items()
            if v is not None
        }

    @classmethod
    def from_dict(cls, data: dict) -> FlowButton:
        """
        Create a FlowButton from a dictionary representation.
        """
        return cls(
            text=data["text"],
            flow_id=data.get("flow_id"),
            flow_name=data.get("flow_name"),
            flow_json=data.get("flow_json"),
            flow_action=FlowActionType(data["flow_action"])
            if "flow_action" in data
            else None,
            navigate_screen=data.get("navigate_screen"),
            icon=FlowButtonIcon(data["icon"]) if "icon" in data else None,
        )


@dataclasses.dataclass(kw_only=True, slots=True)
class PhoneNumberButton(BaseButtonComponent):
    """
    Phone number buttons call the specified business phone number when tapped by the app user. Templates are limited to one phone number button.

    - Note that some countries have special phone numbers that have leading zeros after the country calling code (e.g., +55-0-955-585-95436). If you assign one of these numbers to the button, the leading zero will be stripped from the number. If your number will not work without the leading zero, assign an alternate number to the button, or add the number as message body text.
    - Read more at `developers.facebook.com <https://developers.facebook.com/docs/whatsapp/business-management-api/message-templates/components#phone-number-buttons>`_.

    Attributes:
        text: Button label text. 25 characters maximum.
        phone_number: Alphanumeric string. Business phone number to be called when the user taps the button.
    """

    type: ComponentType = dataclasses.field(
        default=ComponentType.PHONE_NUMBER,
        init=False,
        repr=False,
    )
    text: str
    phone_number: str


@dataclasses.dataclass(kw_only=True, slots=True)
class QuickReplyButton(BaseButtonComponent):
    """
    Quick reply buttons are custom text-only buttons that immediately message you with the specified text string when tapped by the app user. A common use case-case is a button that allows your customer to easily opt-out of any marketing messages.

    - Templates are limited to 10 quick reply buttons. If using quick reply buttons with other buttons, buttons must be organized into two groups: quick reply buttons and non-quick reply buttons. If grouped incorrectly, the API will return an error indicating an invalid combination.
    - Examples of valid groupings:
        Quick Reply, Quick Reply
        Quick Reply, Quick Reply, URL, Phone
        URL, Phone, Quick Reply, Quick Reply

    - Examples of invalid groupings:
        Quick Reply, URL, Quick Reply
        URL, Quick Reply, URL
    - Read more at `developers.facebook.com <https://developers.facebook.com/docs/whatsapp/business-management-api/message-templates/components#quick-reply-buttons>`_.

    Attributes:
        text: Button label text. 25 characters maximum.
    """

    type: ComponentType = dataclasses.field(
        default=ComponentType.QUICK_REPLY,
        init=False,
        repr=False,
    )
    text: str


class URLButton(BaseButtonComponent):
    """
    URL buttons load the specified URL in the device's default web browser when tapped by the app user. Templates are limited to two URL buttons.

    - Read more at `developers.facebook.com <https://developers.facebook.com/docs/whatsapp/business-management-api/message-templates/components#url-buttons>`_.

    Attributes:
        text: Button label text. 25 characters maximum.
        url: URL of website that loads in the device's default mobile web browser when the button is tapped by the app user. Supports 1 variable, appended to the end of the URL string. Maximum 2000 characters.
        example: Example URL to be used in the template. Maximum 2000 characters.
    """

    text: str
    url: str
    example: str | None

    def __init__(self, *, text: str, url: str, example: str | None = None):
        self.type = ComponentType.URL
        self.text = text
        self.url = url
        self.example = example

    def to_dict(self) -> dict[str, str | list[str]]:
        data: dict[str, str | list[str]] = {
            "type": self.type.value,
            "text": self.text,
            "url": self.url,
        }
        if self.example:
            data["example"] = [self.example]
        return data

    def __repr__(self):
        return (
            f"URLButton(text={self.text!r}, url={self.url!r}, example={self.example!r})"
        )

    @classmethod
    def from_dict(cls, data: dict) -> URLButton:
        return cls(
            text=data["text"],
            url=data["url"],
            example=[data["example"][0]] if "example" in data else None,
        )


@dataclasses.dataclass(kw_only=True, slots=True)
class CatalogButton(BaseButtonComponent):
    """
    Catalog templates are marketing templates that allow you to showcase your product catalog entirely within WhatsApp. Catalog templates display a product thumbnail header image of your choice and custom body text, along with a fixed text header and fixed text sub-header.

    - Read more at `developers.facebook.com <https://developers.facebook.com/docs/whatsapp/business-management-api/message-templates/catalog-templates>`_.

    Attributes:
        text: Button label text. 25 characters maximum.
    """

    type: ComponentType = dataclasses.field(
        default=ComponentType.CATALOG,
        init=False,
        repr=False,
    )
    text: str


@dataclasses.dataclass(kw_only=True, slots=True)
class MPMButton(BaseButtonComponent):
    """
    Multi-product message (MPM) buttons are special, non-customizable buttons that, when tapped, display up to 30 products from your ecommerce catalog, organized in up to 10 sections, in a single message.

    - Read more at `developers.facebook.com <https://developers.facebook.com/docs/whatsapp/business-management-api/message-templates/mpm-templates>`_.

    Attributes:
        text: Button label text. 25 characters maximum.
    """

    type: ComponentType = dataclasses.field(
        default=ComponentType.MPM,
        init=False,
        repr=False,
    )
    text: str


@dataclasses.dataclass(kw_only=True, slots=True)
class SPMButton(BaseButtonComponent):
    """
    Single-product message (SPM) buttons are special, non-customizable buttons that can be mapped to a product in your product catalog. When tapped, they load details about the product, which it pulls from your catalog. Users can then add the product to their cart and place an order.

    - Read more at `developers.facebook.com <https://developers.facebook.com/docs/whatsapp/business-management-api/message-templates/spm-templates>`_.

    Attributes:
        text: Button label text. 25 characters maximum.
    """

    type: ComponentType = dataclasses.field(
        default=ComponentType.SPM,
        init=False,
        repr=False,
    )
    text: str


class OtpType(utils.StrEnum):
    """
    The type of the one-time password or code button.

    Attributes:
        COPY_CODE: Copy code button copies the one-time password or code to the user's clipboard.
        ONE_TAP: One-tap autofill button automatically loads and passes your app the one-time password or code.
        ZERO_TAP: Zero-tap autofill button automatically loads and passes your app the one-time password or code
    """

    COPY_CODE = "COPY_CODE"
    ONE_TAP = "ONE_TAP"
    ZERO_TAP = "ZERO_TAP"

    UNKNOWN = "UNKNOWN"


@dataclasses.dataclass(kw_only=True, slots=True)
class OTPSupportedApp:
    """
    Represents an android app that will receive the one-time password.

    - Read more about `Supported Apps <https://developers.facebook.com/docs/whatsapp/business-management-api/authentication-templates/autofill-button-authentication-templates#supported-apps>`_.

    Attributes:
        package_name: Your Android app's package name. Maximum 224 characters.
        signature_hash: Your app signing key hash. See `App Signing Key Hash <https://developers.facebook.com/docs/whatsapp/business-management-api/authentication-templates/autofill-button-authentication-templates#app-signing-key-hash>`_. Must be exactly 11 characters.
    """

    package_name: str
    signature_hash: str


@dataclasses.dataclass(kw_only=True, slots=True)
class OneTapOTPButton(BaseButtonComponent):
    """
    One-tap autofill authentication templates allow you to send a one-time password or code along with an one-tap autofill button to your users. When a WhatsApp user taps the autofill button, the WhatsApp client triggers an activity which opens your app and delivers it the password or code.

    - Read more at `developers.facebook.com <https://developers.facebook.com/docs/whatsapp/business-management-api/authentication-templates/autofill-button-authentication-templates>`_.
    - Read more about `Authentication Templates <https://developers.facebook.com/docs/whatsapp/business-management-api/authentication-templates>`_.

    Attributes:
        text: Copy code button label text. If omitted, the text will default to a pre-set value localized to the template's language. For example, ``Copy Code`` for English (US). Maximum 25 characters.
        autofill_text: One-tap autofill button label text. If omitted, the autofill text will default to a pre-set value, localized to the template's language. For example, ``Autofill`` for English (US). Maximum 25 characters.
        supported_apps: The supported_apps array allows you define pairs of app package names and signing key hashes for up to 5 apps. This can be useful if you have different app builds and want each of them to be able to initiate the handshake. Read more about `Supported Apps <https://developers.facebook.com/docs/whatsapp/business-management-api/authentication-templates/autofill-button-authentication-templates#supported-apps>`_.
    """

    type: ComponentType = dataclasses.field(
        default=ComponentType.OTP,
        init=False,
        repr=False,
    )
    otp_type: OtpType = dataclasses.field(
        default=OtpType.ONE_TAP,
        init=False,
        repr=False,
    )
    text: str | None = None
    autofill_text: str | None = None
    supported_apps: list[OTPSupportedApp]


@dataclasses.dataclass(kw_only=True, slots=True)
class ZeroTapOTPButton(BaseButtonComponent):
    """
    Zero-tap authentication templates allow your users to receive one-time passwords or codes via WhatsApp without having to leave your app.

    When a user in your app requests a password or code and you deliver it using a zero-tap authentication template, the WhatsApp client simply broadcasts the included password or code and your app can capture it immediately with a broadcast receiver.
    From your user's perspective, they request a password or code in your app and it appears in your app automatically. If your app user happens to check the message in the WhatsApp client, they will only see a message displaying the default fixed text: < code > is your verification code.
    Like one-tap autofill button authentication templates, when the WhatsApp client receives the template message containing the user's password or code, we perform a series of eligibility checks. If the message fails this check and we are unable to broadcast the password or code, the message will display either a one-tap autofill button or a copy code button. For this reason, when you create a zero-tap authentication template, you must include a one-tap autofill and copy code button in your post body payload, even if the user may never see one of these buttons.

    - Zero-tap is only supported on Android. If you send a zero-tap authentication template to a WhatsApp user who is using a non-Android device, the WhatsApp client will display a copy code button instead.
    - Read more at `developers.facebook.com <https://developers.facebook.com/docs/whatsapp/business-management-api/authentication-templates/zero-tap-authentication-templates>`_.
    - Read more about `Authentication Templates <https://developers.facebook.com/docs/whatsapp/business-management-api/authentication-templates>`_.

    Attributes:
        text: Copy code button label text. If omitted, the text will default to a pre-set value localized to the template's language. For example, ``Copy Code`` for English (US). Maximum 25 characters.
        autofill_text: One-tap autofill button label text. If omitted, the autofill text will default to a pre-set value, localized to the template's language. For example, ``Autofill`` for English (US). Maximum 25 characters.
        zero_tap_terms_accepted: Set to ``True`` to indicate that you understand that your use of zero-tap authentication is subject to the WhatsApp Business Terms of Service, and that it's your responsibility to ensure your customers expect that the code will be automatically filled in on their behalf when they choose to receive the zero-tap code through WhatsApp. If set to ``False``, the template will **not** be created as you need to accept zero-tap terms before creating zero-tap enabled message templates.
        supported_apps: The supported_apps array allows you define pairs of app package names and signing key hashes for up to 5 apps. This can be useful if you have different app builds and want each of them to be able to initiate the handshake. Read more about `Supported Apps <https://developers.facebook.com/docs/whatsapp/business-management-api/authentication-templates/zero-tap-authentication-templates#supported-apps>`_.
    """

<<<<<<< HEAD
        type: ComponentType = dataclasses.field(
            default=ButtonType.OTP, init=False, repr=False
        )
        otp_type: OtpType
        title: str | None = None
        autofill_text: str | None = None
        package_name: str | None = None
        signature_hash: str | None = None
        zero_tap_terms_accepted: bool = True

        class OtpType(utils.StrEnum):
            """
            The type of the button

            Attributes:
                COPY_CODE: Copy code button copies the one-time password or code to the user's clipboard.
                ONE_TAP: One-tap autofill button automatically loads and passes your app the one-time password or code.
                ZERO_TAP: Zero-tap autofill button automatically loads and passes your app the one-time password or code
            """

            COPY_CODE = "COPY_CODE"
            ONE_TAP = "ONE_TAP"
            ZERO_TAP = "ZERO_TAP"

            UNKNOWN = "UNKNOWN"

        def __post_init__(self):
            if self.otp_type in (self.OtpType.ONE_TAP, self.OtpType.ZERO_TAP) and not (
                self.package_name and self.signature_hash
            ):
                raise ValueError(
                    "`package_name` and `signature_hash` are required for ONE_TAP and ZERO_TAP"
                )
=======
    type: ComponentType = dataclasses.field(
        default=ComponentType.OTP,
        init=False,
        repr=False,
    )
    otp_type: OtpType = dataclasses.field(
        default=OtpType.ZERO_TAP,
        init=False,
        repr=False,
    )
    text: str | None = None
    autofill_text: str | None = None
    zero_tap_terms_accepted: bool
    supported_apps: list[OTPSupportedApp]


@dataclasses.dataclass(kw_only=True, slots=True)
class CopyCodeOTPButton(BaseButtonComponent):
    """
    Copy code authentication templates allow you to send a one-time password or code along with a copy code button to your users. When a WhatsApp user taps the copy code button, the WhatsApp client copies the password or code to the device's clipboard. The user can then switch to your app and paste the password or code into your app.
>>>>>>> 2304da7f

    - Read more at `developers.facebook.com <https://developers.facebook.com/docs/whatsapp/business-management-api/authentication-templates/copy-code-button-authentication-templates>`_.
    - Read more about `Authentication Templates <https://developers.facebook.com/docs/whatsapp/business-management-api/authentication-templates>`_.

    Attributes:
        text: Copy code button label text. If omitted, the text will default to a pre-set value localized to the template's language. For example, ``Copy Code`` for English (US). Maximum 25 characters.
    """

    type: ComponentType = dataclasses.field(
        default=ComponentType.OTP,
        init=False,
        repr=False,
    )
    otp_type: OtpType = dataclasses.field(
        default=OtpType.COPY_CODE,
        init=False,
        repr=False,
    )
    text: str | None = None


# ========== LIMITED TIME OFFER ==========


@dataclasses.dataclass(kw_only=True, slots=True)
class LimitedTimeOfferConfig:
    """
    Configuration for a limited-time offer in a WhatsApp template.

    Attributes:
        text: Offer details text. Maximum 16 characters.
        has_expiration: Set to ``True`` to have the `offer expiration details <https://developers.facebook.com/docs/whatsapp/business-management-api/message-templates/limited-time-offer-templates#offer-expiration-details>`_ appear in the delivered message.
    """

    text: str
    has_expiration: bool | None = None


@dataclasses.dataclass(kw_only=True, slots=True)
class LimitedTimeOffer(TemplateBaseComponent):
    """
    Limited-time offer templates allow you to display expiration dates and running countdown timers for offer codes in template messages, making it easy for you to communicate time-bound offers and drive customer engagement.

    - Only templates categorized as MARKETING are supported.
    - Footer components are not supported.
    - Users who view a limited-time offer template message using that WhatsApp web app or desktop app will not see the offer, but will instead see a message indicating that they have received a message but that it's not supported in the client they are using.
    - Read more at `developers.facebook.com <https://developers.facebook.com/docs/whatsapp/business-management-api/message-templates/limited-time-offer-templates>`_.

    Attributes:
        limited_time_offer: Configuration for the limited-time offer, including text and expiration settings.
    """

    type: ComponentType = dataclasses.field(
        default=ComponentType.LIMITED_TIME_OFFER,
        init=False,
        repr=False,
    )
    limited_time_offer: LimitedTimeOfferConfig


# ========== CAROUSEL ==========


@dataclasses.dataclass(kw_only=True, slots=True)
class Carousel(TemplateBaseComponent):
    """
    Media card carousel templates allow you to send a single text message accompanied by a set of up to 10 media cards in a horizontally scrollable view:

    Carousel templates are composed of message body text and up to 10 media cards. Each card in the template has an :class:`HeaderImage` or :class:`HeaderVideo` header asset, card :class:`Body`, and up to two buttons. Button combinations can be a mix of :class:`QuickReplyButton` buttons, :class:`PhoneNumberButton` buttons, and :class:`URLButton` buttons.

    - All cards defined on a template must have the same components.
    - Read more at `developers.facebook.com <https://developers.facebook.com/docs/whatsapp/business-management-api/message-templates/media-card-carousel-templates>`_.

<<<<<<< HEAD
    UNKNOWN = "UNKNOWN"

=======
    Attributes:
        cards: A list of :class:`CarouselMediaCard` objects, each representing a media card in the carousel.
    """
>>>>>>> 2304da7f

    type: ComponentType = dataclasses.field(
        default=ComponentType.CAROUSEL,
        init=False,
        repr=False,
    )
    cards: list[CarouselMediaCard]


@dataclasses.dataclass(kw_only=True, slots=True)
class CarouselMediaCard:
    """
    Carousel templates are composed of message body text and up to 10 media cards. Each card in the template has an :class:`HeaderImage` or :class:`HeaderVideo` header asset, card :class:`Body`, and up to two buttons. Button combinations can be a mix of :class:`QuickReplyButton` buttons, :class:`PhoneNumberButton` buttons, and :class:`URLButton` buttons.

    Attributes:
        components: A list of components that make up the media card, such as header, body, footer, and buttons.
    """

    components: list[TemplateBaseComponent | dict]


# ========== AUTHENTICATION ==========


@dataclasses.dataclass(kw_only=True, slots=True)
class AuthenticationBody(BaseBodyComponent):
    """
    Authentication body component for Authentication templates.

    Attributes:
        add_security_recommendation: Set to ``True`` if you want the template to include the string `For your security, do not share this code`. Set to ``False`` to exclude the string.
    """

    type: ComponentType = dataclasses.field(
        default=ComponentType.BODY,
        init=False,
        repr=False,
    )
    add_security_recommendation: bool | None = None


@dataclasses.dataclass(kw_only=True, slots=True)
class AuthenticationFooter(BaseFooterComponent):
    """
    Authentication footer component for Authentication templates.

    Attributes:
        code_expiration_minutes: Indicates the number of minutes the password or code is valid.
         If included, the code expiration warning and this value will be displayed in the delivered message. The button will be disabled in the delivered message the indicated number of minutes from when the message was sent.
         If omitted, the code expiration warning will not be displayed in the delivered message. In addition, the button will be disabled 10 minutes from when the message was sent.
         Minimum 1, maximum 90.
    """

    code_expiration_minutes: int


# ========== TEMPLATE ==========


@dataclasses.dataclass(kw_only=True, slots=True)
class Template:
    """
    Represents a New WhatsApp Template.

    - Read more at `developers.facebook.com <https://developers.facebook.com/docs/whatsapp/business-management-api/message-templates>`_.

    Attributes:
        name: The name of the template (should be unique, maximum 512 characters).
        language: The language of the template (See `Supported Languages <https://developers.facebook.com/docs/whatsapp/business-management-api/message-templates/supported-languages>`_).
        category: The category of the template (See `Template Categorization <https://developers.facebook.com/docs/whatsapp/updates-to-pricing/new-template-guidelines#template-categorization>`_).
        components: Components that make up the template. Header, Body, Footer, Buttons, Cards, etc. (See `Template Components <https://developers.facebook.com/docs/whatsapp/business-management-api/message-templates/components>`_).
        parameter_format: The type of parameter formatting the Header and Body components of the template will use. Defaults to ``POSITIONAL``.
        message_send_ttl_seconds: The time-to-live (TTL) for the template message in seconds. (See `Time-to-live (TTL) <https://developers.facebook.com/docs/whatsapp/business-management-api/message-templates#time-to-live--ttl---customization--defaults--min-max-values--and-compatibility>`_).
    """

    name: str
    language: TemplateLanguage
    category: TemplateCategory
    components: list[TemplateBaseComponent]
    parameter_format: ParamFormat | None = None
    message_send_ttl_seconds: int | None = None

    def to_json(self) -> str:
        """
        Convert the template to a JSON string representation.
        """
        return _template_to_json(self)


_comp_types_to_component: dict[ComponentType, type[TemplateBaseComponent]] = {
    ComponentType.HEADER: BaseHeaderComponent,
    ComponentType.BODY: Body,
    ComponentType.FOOTER: Footer,
    ComponentType.BUTTONS: Buttons,
    ComponentType.CAROUSEL: Carousel,
    ComponentType.LIMITED_TIME_OFFER: LimitedTimeOffer,
    ComponentType.PHONE_NUMBER: PhoneNumberButton,
    ComponentType.URL: URLButton,
    ComponentType.QUICK_REPLY: QuickReplyButton,
    ComponentType.OTP: OneTapOTPButton,
    ComponentType.MPM: MPMButton,
    ComponentType.SPM: SPMButton,
    ComponentType.CATALOG: CatalogButton,
    ComponentType.COPY_CODE: CopyCodeOTPButton,
    ComponentType.FLOW: FlowButton,
}

_header_formats_to_component: dict[HeaderFormatType, type[BaseHeaderComponent]] = {
    HeaderFormatType.TEXT: HeaderText,
    HeaderFormatType.IMAGE: HeaderImage,
    HeaderFormatType.VIDEO: HeaderVideo,
    HeaderFormatType.DOCUMENT: HeaderDocument,
    HeaderFormatType.LOCATION: HeaderLocation,
    HeaderFormatType.PRODUCT: HeaderProduct,
}


def _parse_component(component: dict) -> TemplateBaseComponent | dict:
    """
    Parse a component dictionary into a BaseComponent object.

    Args:
        component (dict): The component dictionary to parse.

    Returns:
        TemplateBaseComponent: The parsed BaseComponent object.
    """
    component_cls = _comp_types_to_component.get(ComponentType(component["type"]))
    if component_cls is None:
        _logger.warning(
            "Unknown component type: %s. Defaulting to dictionary representation.",
            component["type"],
        )
        return component

    if issubclass(component_cls, BaseHeaderComponent):
        header_format = HeaderFormatType(component["format"])
        header_cls = _header_formats_to_component.get(header_format)
        if header_cls is None:
            _logger.warning(
                "Unknown header format: %s. Defaulting to dictionary representation.",
                component["format"],
            )
            return component
        return header_cls.from_dict(component)

    elif issubclass(component_cls, BaseBodyComponent):
        if "add_security_recommendation" in component:
            return AuthenticationBody.from_dict(component)
        elif "text" in component:
            return Body.from_dict(component)
        _logger.warning(
            "Unknown body component: %s. Defaulting to dictionary representation.",
            component,
        )
        return component

    elif issubclass(component_cls, BaseFooterComponent):
        if "code_expiration_minutes" in component:
            return AuthenticationFooter.from_dict(component)
        elif "text" in component:
            return Footer.from_dict(component)
        _logger.warning(
            "Unknown footer component: %s. Defaulting to dictionary representation.",
            component,
        )
        return component

    elif issubclass(component_cls, Buttons):
        return Buttons(
            buttons=[_parse_component(button) for button in component["buttons"]]
        )
    elif issubclass(component_cls, Carousel):
        return Carousel(
            cards=[
                CarouselMediaCard(
                    components=[
                        _parse_component(card_component)
                        for card_component in card["components"]
                    ]
                )
                for card in component["cards"]
            ]
        )
    elif issubclass(component_cls, LimitedTimeOffer):
        return LimitedTimeOffer(
            limited_time_offer=LimitedTimeOfferConfig(
                text=component["limited_time_offer"]["text"],
                has_expiration=component["limited_time_offer"]["has_expiration"],
            )
        )

    try:
        return component_cls.from_dict(component)
    except Exception:
        _logger.warning(
            "Failed to parse component: %s. Defaulting to dictionary representation.",
            component,
        )
        return component


class _TemplateJSONEncoder(json.JSONEncoder):
    def default(self, o):
        if hasattr(o, "to_dict"):
            return o.to_dict()
        return super().default(o)


def _template_to_json(template: Template | LibraryTemplate) -> str:
    return json.dumps(
        dataclasses.asdict(
            obj=template,
            dict_factory=lambda d: {k: v for (k, v) in d if v is not None},
        ),
        cls=_TemplateJSONEncoder,
        indent=4,
        ensure_ascii=False,
    )


@dataclasses.dataclass(kw_only=True, slots=True)
class TemplateDetails(Template):
    """
    Represents the details of an existing WhatsApp Template.

    Attributes:
        id: The unique identifier of the template.
        name: The name of the template.
        status: The status of the template (See `Template Status <https://developers.facebook.com/docs/whatsapp/business-management-api/message-templates#template-status>`_).
        category: The category of the template (See `Template Categorization <https://developers.facebook.com/docs/whatsapp/updates-to-pricing/new-template-guidelines#template-categorization>`_).
        language: The language of the template (See `Supported Languages <https://developers.facebook.com/docs/whatsapp/business-management-api/message-templates/supported-languages>`_).
        components: Components that make up the template. Header, Body, Footer, Buttons, Cards, etc. (See `Template Components <https://developers.facebook.com/docs/whatsapp/business-management-api/message-templates/components>`_).
        parameter_format: The type of parameter formatting the Header and Body components of the template will use.
        message_send_ttl_seconds: The time-to-live (TTL) for the template message in seconds (See `Time-to-live (TTL) <https://developers.facebook.com/docs/whatsapp/business-management-api/message-templates#time-to-live--ttl---customization--defaults--min-max-values--and-compatibility>`_).
        correct_category: The correct category of the template, if applicable.
        previous_category: The previous category of the template, if applicable.
        rejected_reason: The reason the message template was rejected, if applicable (See `Template Rejected Status <https://developers.facebook.com/docs/whatsapp/updates-to-pricing/new-template-guidelines#rejected-status>`_).
        library_template_name: Template Library name that this template is cloned from, if applicable.
        quality_score: The quality score of the template, if applicable (See `Template Quality Score <https://developers.facebook.com/docs/whatsapp/business-management-api/message-templates#template-quality-score>`_).
        cta_url_link_tracking_opted_out: Optional boolean field for opting out/in of link tracking at template level.
        sub_category: The sub-category of the template, if applicable.
    """

    _client: WhatsApp = dataclasses.field(repr=False, hash=False, compare=False)
    id: str
    status: TemplateStatus
    correct_category: TemplateCategory | None
    previous_category: TemplateCategory | None
    rejected_reason: TemplateRejectionReason | None
    library_template_name: str | None
    quality_score: QualityScore | None
    cta_url_link_tracking_opted_out: bool | None
    sub_category: TemplateCategory | None

    @classmethod
    def from_dict(cls, data: dict, client: WhatsApp) -> TemplateDetails:
        return TemplateDetails(
            _client=client,
            id=data["id"],
            name=data["name"],
            language=TemplateLanguage(data["language"]),
            status=TemplateStatus(data["status"]),
            category=TemplateCategory(data["category"]),
            previous_category=TemplateCategory(data["previous_category"])
            if "previous_category" in data
            else None,
            correct_category=TemplateCategory(data["correct_category"])
            if "correct_category" in data
            else None,
            parameter_format=ParamFormat(data["parameter_format"]),
            rejected_reason=TemplateRejectionReason(data["rejected_reason"])
            if "rejected_reason" in data
            else None,
            library_template_name=data.get("library_template_name"),
            message_send_ttl_seconds=int(data["message_send_ttl_seconds"])
            if "message_send_ttl_seconds" in data
            else None,
            components=[
                _parse_component(component) for component in data["components"]
            ],
            quality_score=QualityScore.from_dict(data=data["quality_score"])
            if "quality_score" in data
            else None,
            cta_url_link_tracking_opted_out=data.get("cta_url_link_tracking_opted_out"),
            sub_category=TemplateCategory(data["sub_category"])
            if "sub_category" in data
            else None,
        )

    def to_json(self) -> str:
        """
        Convert the template to a JSON string representation.
        """
        return _template_to_json(self)

    def delete(self) -> bool:
        """
        Delete this template

        - If you delete a template that has been sent in a template message but has yet to be delivered (e.g. because the customer's phone is turned off), the template's status will be set to ``PENDING_DELETION`` and we will attempt to deliver the message for 30 days. After this time you will receive a "Structure Unavailable" error and the customer will not receive the message.
        - Names of an approved template that has been deleted cannot be used again for 30 days.
        """
        return self._client.delete_template(
            template_name=self.name, template_id=self.id
        )

    def update(
        self,
        *,
        new_category: TemplateCategory | None = None,
        new_components: list[TemplateBaseComponent] | None = None,
        new_message_send_ttl_seconds: int | None = None,
        new_parameter_format: ParamFormat | None = None,
    ) -> bool:
        """
        Update this template.

        - The template object will be updated in memory after a successful update.
        - Only templates with an ``APPROVED``, ``REJECTED``, or ``PAUSED`` status can be edited.
        - You cannot edit the category of an approved template.
        - Approved templates can be edited up to 10 times in a 30 day window, or 1 time in a 24 hour window. Rejected or paused templates can be edited an unlimited number of times.
        - After editing an approved or paused template, it will automatically be approved unless it fails template review.
        - Read more at `developers.facebook.com <https://developers.facebook.com/docs/whatsapp/business-management-api/message-templates#edit-a-message-template>`_.

        Args:
            new_category: The new category of the template (optional, cannot be changed for approved templates).
            new_components: The new components of the template (optional, if not provided, the existing components will be used).
            new_message_send_ttl_seconds: The new message send TTL in seconds (optional, if not provided, the existing TTL will be used).
            new_parameter_format: The new parameter format (optional, if not provided, the existing format will be used).

        Returns:
            Whether the template was updated successfully.
        """
        if self._client.update_template(
            template_id=self.id,
            new_category=new_category,
            new_components=new_components,
            new_message_send_ttl_seconds=new_message_send_ttl_seconds,
            new_parameter_format=new_parameter_format,
        ):
            if new_category:
                self.category = new_category
            if new_components:
                self.components = new_components
            if new_message_send_ttl_seconds is not None:
                self.message_send_ttl_seconds = new_message_send_ttl_seconds
            if new_parameter_format is not None:
                self.parameter_format = new_parameter_format
            return True
        return False

    def compare(
        self,
        to: Iterable[int | str],
        start: datetime.datetime | int,
        end: datetime.datetime | int,
    ) -> TemplatesCompareResult:
        """
        You can compare two templates by examining how often each one is sent, which one has the lower ratio of blocks to sends, and each template's top reason for being blocked.

        - Only two templates can be compared at a time.
        - Both templates must be in the same WhatsApp Business Account.
        - Templates must have been sent at least 1,000 times in the queries specified timeframe.
        - Timeframes are limited to ``7``, ``30``, ``60`` and ``90`` day lookbacks from the time of the request.
        - Read more at `developers.facebook.com <https://developers.facebook.com/docs/whatsapp/business-management-api/message-templates/template-comparison>`_.

        Args:
            to: The IDs of the templates to compare with the given template.
            start: The start date of the comparison period.
            end: The end date of the comparison period.

        Returns:
            A TemplatesCompareResult object containing the comparison results.
        """
        return self._client.compare_templates(
            template_id=self.id, template_ids=to, start=start, end=end
        )

    def send(self) -> SentTemplate: ...


class TemplatesResult(Result[TemplateDetails]):
    """
    Represents the result of a templates query.

    Attributes:
        total_count: The total number of message templates that belong to a WhatsApp Business Account.
        message_template_count: The current number of message templates that belong to the WhatsApp Business Account.
        message_template_limit: The maximum number of message templates that can belong to a WhatsApp Business Account.
        are_translations_complete: The status for template translations.
    """

    total_count: int
    message_template_count: int
    message_template_limit: int
    are_translations_complete: bool

    def __init__(
        self,
        wa: WhatsApp,
        response: dict,
    ):
        super().__init__(
            wa=wa,
            response=response,
            item_factory=functools.partial(
                TemplateDetails.from_dict,
                client=wa,
            ),
        )
        self.total_count = response["summary"]["total_count"]
        self.message_template_count = response["summary"]["message_template_count"]
        self.message_template_limit = response["summary"]["message_template_limit"]
        self.are_translations_complete = response["summary"][
            "are_translations_complete"
        ]


@dataclasses.dataclass(kw_only=True, slots=True, frozen=True)
class TemplatesCompareResult:
    """
    Represents the result of a template comparison query.

    Attributes:
        block_rate: Array of template ID strings, in increasing order of block rate (ratio of blocks to sends).
        times_sent: A dictionary mapping template IDs to the number of times each template has been sent.
        top_block_reason: A dictionary mapping template IDs to the top reason for blocking each template.
    """

    block_rate: list[str] | None = None
    times_sent: dict[str, int] | None = None
    top_block_reason: dict[str, str] | None = None

    @classmethod
    def from_dict(
        cls,
        data: dict,
    ) -> TemplatesCompareResult:
        block_rate, times_sent, top_block_reason = None, None, None
        for metric in data["data"]:
            if metric["metric"] == "BLOCK_RATE":
                block_rate = metric.get("order_by_relative_metric")
            elif metric["metric"] == "MESSAGE_SENDS":
                times_sent = {
                    item["key"]: item["value"]
                    for item in metric.get("number_values", [])
                }
            elif metric["metric"] == "TOP_BLOCK_REASON":
                top_block_reason = {
                    item["key"]: item["value"]
                    for item in metric.get("string_values", [])
                }

        return cls(
            block_rate=block_rate,
            times_sent=times_sent,
            top_block_reason=top_block_reason,
        )


@dataclasses.dataclass(kw_only=True, slots=True, frozen=True)
class MigrateTemplatesResult:
    """
    Represents the response from migrating templates from one WhatsApp Business Account to another.

    Attributes:
        migrated_templates:  templates that were successfully duplicated in the destination WhatsApp Business Account.
        failed_templates: templates that failed to be duplicated in the destination WhatsApp Business Account, along with the reason for failure.
    """

    migrated_templates: tuple[MigratedTemplate, ...]
    failed_templates: tuple[MigratedTemplateError, ...]

    @classmethod
    def from_dict(cls, data: dict) -> MigrateTemplatesResult:
        migrated_templates = tuple(
            MigratedTemplate(id=item) for item in data.get("migrated_templates", [])
        )
        failed_templates = tuple(
            MigratedTemplateError(id=item["id"], reason=item["reason"])
            for item in data.get("failed_templates", [])
        )
        return cls(
            migrated_templates=migrated_templates,
            failed_templates=failed_templates,
        )


@dataclasses.dataclass(kw_only=True, slots=True, frozen=True)
class MigratedTemplate:
    """
    Represents a successfully migrated template.

    Attributes:
        id: The unique identifier of the migrated template.
    """

    id: str


@dataclasses.dataclass(kw_only=True, slots=True, frozen=True)
class MigratedTemplateError(Exception):
    """
    Represents an error that occurred while migrating a template.

    Attributes:
        id: The unique identifier of the template that failed to migrate.
        reason: The reason for the migration failure. e.g. `"Incorrect category"`, `"Formatting error - dangling parameter"`.
    """

    id: str
    reason: str


@dataclasses.dataclass(frozen=True, slots=True)
class CreatedTemplate:
    """
    Represents a created WhatsApp Template.

    Attributes:
        id: the template ID.
        status: the template status.
        category: the template category.
    """

    _client: WhatsApp = dataclasses.field(repr=False, hash=False, compare=False)

    id: str
    status: TemplateStatus
    category: TemplateCategory

    _webhook_field = "message_template_status_update"

    @classmethod
    def from_dict(cls, data: dict, client: WhatsApp) -> CreatedTemplate:
        """
        Create a CreatedTemplate instance from a dictionary.

        Args:
            data (dict): The dictionary containing template data.
            client (WhatsApp): The WhatsApp client instance.

        Returns:
            CreatedTemplate: An instance of CreatedTemplate.
        """
        return cls(
            _client=client,
            id=data["id"],
            status=TemplateStatus(data["status"]),
            category=TemplateCategory(data["category"]),
        )

    def get(self) -> TemplateDetails:
        """
        Retrieve the details of the created template.

<<<<<<< HEAD
        APPROVED = "APPROVED"
        DISABLED = "DISABLED"
        IN_APPEAL = "IN_APPEAL"
        PENDING = "PENDING"
        REINSTATED = "REINSTATED"
        REJECTED = "REJECTED"
        PENDING_DELETION = "PENDING_DELETION"
        FLAGGED = "FLAGGED"
        PAUSED = "PAUSED"
        UNKNOWN = "UNKNOWN"

    class TemplateRejectionReason(utils.StrEnum):
        """
        The reason the template was rejected (if applicable).

        Attributes:
            ABUSIVE_CONTENT: The template was rejected because it contained abusive content.
            INCORRECT_CATEGORY: The template was rejected because it was in the wrong category.
            INVALID_FORMAT: The template was rejected because it was in the wrong format.
            SCAM: The template was rejected because it was a scam.
            NONE: The template was not rejected.
        """

        ABUSIVE_CONTENT = "ABUSIVE_CONTENT"
        INCORRECT_CATEGORY = "INCORRECT_CATEGORY"
        INVALID_FORMAT = "INVALID_FORMAT"
        SCAM = "SCAM"
        NONE = "NONE"

        UNKNOWN = "UNKNOWN"
=======
        Returns:
            TemplateDetails: The details of the created template.
        """
        return self._client.get_template(template_id=self.id)
>>>>>>> 2304da7f
<|MERGE_RESOLUTION|>--- conflicted
+++ resolved
@@ -473,8 +473,6 @@
 
     UNKNOWN = "UNKNOWN"
 
-    UNKNOWN = "UNKNOWN"
-
 
 class HeaderFormatType(utils.StrEnum):
     TEXT = "TEXT"
@@ -485,20 +483,11 @@
     PRODUCT = "PRODUCT"
 
     UNKNOWN = "UNKNOWN"
-<<<<<<< HEAD
-
-=======
->>>>>>> 2304da7f
-
-
-<<<<<<< HEAD
-    UNKNOWN = "UNKNOWN"
-
-=======
+
+
 class ParamType(utils.StrEnum):
     __check_value = str.islower
     __modify_value = str.lower
->>>>>>> 2304da7f
 
     TEXT = "text"
     CURRENCY = "currency"
@@ -597,10 +586,6 @@
     ZULU = "zu"
 
     UNKNOWN = "UNKNOWN"
-<<<<<<< HEAD
-
-=======
->>>>>>> 2304da7f
 
 
 class ParamFormat(utils.StrEnum):
@@ -760,18 +745,9 @@
     - All templates are limited to one header component
     - Read more at `developers.facebook.com <https://developers.facebook.com/docs/whatsapp/business-management-api/message-templates/components#text-headers>`_.
 
-<<<<<<< HEAD
-        UNKNOWN = "UNKNOWN"
-
-    @dataclasses.dataclass(slots=True)
-    class Text(NewTemplateHeaderABC):
-        """
-        Represents a text header.
-=======
     Attributes:
         text: The header text. Can be a string or a :class:`TemplateText` object. 60 character maximum.
     """
->>>>>>> 2304da7f
 
     __slots__ = ("type", "format", "text")
 
@@ -1440,41 +1416,6 @@
         supported_apps: The supported_apps array allows you define pairs of app package names and signing key hashes for up to 5 apps. This can be useful if you have different app builds and want each of them to be able to initiate the handshake. Read more about `Supported Apps <https://developers.facebook.com/docs/whatsapp/business-management-api/authentication-templates/zero-tap-authentication-templates#supported-apps>`_.
     """
 
-<<<<<<< HEAD
-        type: ComponentType = dataclasses.field(
-            default=ButtonType.OTP, init=False, repr=False
-        )
-        otp_type: OtpType
-        title: str | None = None
-        autofill_text: str | None = None
-        package_name: str | None = None
-        signature_hash: str | None = None
-        zero_tap_terms_accepted: bool = True
-
-        class OtpType(utils.StrEnum):
-            """
-            The type of the button
-
-            Attributes:
-                COPY_CODE: Copy code button copies the one-time password or code to the user's clipboard.
-                ONE_TAP: One-tap autofill button automatically loads and passes your app the one-time password or code.
-                ZERO_TAP: Zero-tap autofill button automatically loads and passes your app the one-time password or code
-            """
-
-            COPY_CODE = "COPY_CODE"
-            ONE_TAP = "ONE_TAP"
-            ZERO_TAP = "ZERO_TAP"
-
-            UNKNOWN = "UNKNOWN"
-
-        def __post_init__(self):
-            if self.otp_type in (self.OtpType.ONE_TAP, self.OtpType.ZERO_TAP) and not (
-                self.package_name and self.signature_hash
-            ):
-                raise ValueError(
-                    "`package_name` and `signature_hash` are required for ONE_TAP and ZERO_TAP"
-                )
-=======
     type: ComponentType = dataclasses.field(
         default=ComponentType.OTP,
         init=False,
@@ -1495,7 +1436,6 @@
 class CopyCodeOTPButton(BaseButtonComponent):
     """
     Copy code authentication templates allow you to send a one-time password or code along with a copy code button to your users. When a WhatsApp user taps the copy code button, the WhatsApp client copies the password or code to the device's clipboard. The user can then switch to your app and paste the password or code into your app.
->>>>>>> 2304da7f
 
     - Read more at `developers.facebook.com <https://developers.facebook.com/docs/whatsapp/business-management-api/authentication-templates/copy-code-button-authentication-templates>`_.
     - Read more about `Authentication Templates <https://developers.facebook.com/docs/whatsapp/business-management-api/authentication-templates>`_.
@@ -1569,14 +1509,9 @@
     - All cards defined on a template must have the same components.
     - Read more at `developers.facebook.com <https://developers.facebook.com/docs/whatsapp/business-management-api/message-templates/media-card-carousel-templates>`_.
 
-<<<<<<< HEAD
-    UNKNOWN = "UNKNOWN"
-
-=======
     Attributes:
         cards: A list of :class:`CarouselMediaCard` objects, each representing a media card in the carousel.
     """
->>>>>>> 2304da7f
 
     type: ComponentType = dataclasses.field(
         default=ComponentType.CAROUSEL,
@@ -2109,8 +2044,6 @@
     status: TemplateStatus
     category: TemplateCategory
 
-    _webhook_field = "message_template_status_update"
-
     @classmethod
     def from_dict(cls, data: dict, client: WhatsApp) -> CreatedTemplate:
         """
@@ -2134,40 +2067,7 @@
         """
         Retrieve the details of the created template.
 
-<<<<<<< HEAD
-        APPROVED = "APPROVED"
-        DISABLED = "DISABLED"
-        IN_APPEAL = "IN_APPEAL"
-        PENDING = "PENDING"
-        REINSTATED = "REINSTATED"
-        REJECTED = "REJECTED"
-        PENDING_DELETION = "PENDING_DELETION"
-        FLAGGED = "FLAGGED"
-        PAUSED = "PAUSED"
-        UNKNOWN = "UNKNOWN"
-
-    class TemplateRejectionReason(utils.StrEnum):
-        """
-        The reason the template was rejected (if applicable).
-
-        Attributes:
-            ABUSIVE_CONTENT: The template was rejected because it contained abusive content.
-            INCORRECT_CATEGORY: The template was rejected because it was in the wrong category.
-            INVALID_FORMAT: The template was rejected because it was in the wrong format.
-            SCAM: The template was rejected because it was a scam.
-            NONE: The template was not rejected.
-        """
-
-        ABUSIVE_CONTENT = "ABUSIVE_CONTENT"
-        INCORRECT_CATEGORY = "INCORRECT_CATEGORY"
-        INVALID_FORMAT = "INVALID_FORMAT"
-        SCAM = "SCAM"
-        NONE = "NONE"
-
-        UNKNOWN = "UNKNOWN"
-=======
         Returns:
             TemplateDetails: The details of the created template.
         """
-        return self._client.get_template(template_id=self.id)
->>>>>>> 2304da7f
+        return self._client.get_template(template_id=self.id)