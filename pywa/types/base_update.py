"""This module contains the base types for all update types."""

from __future__ import annotations


__all__ = [
    "RawUpdate",
    "StopHandling",
    "ContinueHandling",
]

import abc
import json
import pathlib
import dataclasses
import datetime
<<<<<<< HEAD
from typing import TYPE_CHECKING, BinaryIO, Iterable, ClassVar, NoReturn, Awaitable
=======
from typing import TYPE_CHECKING, BinaryIO, Iterable, ClassVar, NoReturn, Iterator
>>>>>>> e39133b5

from .others import Contact, Metadata, ProductsSection, User, SuccessResult
from ..listeners import BaseListenerIdentifier, UserUpdateListenerIdentifier

if TYPE_CHECKING:
    from ..client import WhatsApp
    from .sent_update import SentMessage, SentTemplate
    from .calls import SessionDescription
    from .sent_update import InitiatedCall
    from .callback import (
        Button,
        URLButton,
        VoiceCallButton,
        SectionList,
        FlowButton,
        CallbackData,
        CallPermissionRequestButton,
    )
    from .message import Message
    from .templates import TemplateLanguage, BaseParams
    from .media import Media


class StopHandling(Exception):
    """
    Raise this exception to stop handling an update.

    You can call :meth:`~pywa.types.base_update.BaseUpdate.stop_handling` on every update object to raise this exception.

    Example:

            >>> from pywa import WhatsApp
            >>> from pywa.types import Message
            >>> wa = WhatsApp(...)

            >>> @wa.on_message
            ... def callback(_: WhatsApp, msg: Message):
            ...     msg.reply_text("Hello from PyWa!")
            ...     msg.stop_handling()  # or raise StopHandling

            >>> @wa.on_message
            ... def not_called(_: WhatsApp, msg: Message):
            ...     msg.reply_text("This message will not be sent")
    """

    pass


class ContinueHandling(Exception):
    """
    Raise this exception to continue handling an update.

    You can call :meth:`~pywa.types.base_update.BaseUpdate.continue_handling` on every update object to raise this exception.

    Example:

            >>> from pywa import WhatsApp
            >>> from pywa.types import Message
            >>> wa = WhatsApp(...)

            >>> @wa.on_message
            ... def callback(_: WhatsApp, msg: Message):
            ...     msg.reply_text("Hello from PyWa!")
            ...     msg.continue_handling()  # or raise ContinueHandling

            >>> @wa.on_message
            ... def not_called(_: WhatsApp, msg: Message):
            ...     msg.reply_text("This message will be sent")
    """

    pass


class _HandlingFlow:
    def stop_handling(self) -> NoReturn:
        """
        Call this method to break out of the handler loop. other handlers will not be called.

        - Use :meth:`~pywa.types.base_update.BaseUpdate.continue_handling` to continue to the next handler in the handlers loop.

        This method just raises :class:`StopHandling` which is caught by the handler loop and breaks out of it.

        Example:

            >>> from pywa import WhatsApp
            >>> from pywa.types import Message
            >>> wa = WhatsApp(continue_handling=True) # NOT THE DEFAULT BEHAVIOR!

            >>> @wa.on_message
            ... def callback(_: WhatsApp, msg: Message):
            ...     msg.reply_text("Hello from PyWa!")
            ...     msg.stop_handling() # overwrite the default `continue_handling` behavior

            >>> @wa.on_message
            ... def callback_not_called(_: WhatsApp, msg: Message):
            ...     msg.reply_text("This message will not be sent")
        """
        raise StopHandling

    def continue_handling(self) -> NoReturn:
        """
        Call this method to continue to the next handler in the handlers loop.

        - Use :meth:`~pywa.types.base_update.BaseUpdate.stop_handling` to break out of the handler loop.

        This method just raises :class:`ContinueHandling` which is caught by the handler loop and continues the loop.

        Example:

            >>> from pywa import WhatsApp
            >>> from pywa.types import Message
            >>> wa = WhatsApp(continue_handling=False)  # default behavior

            >>> @wa.on_message
            ... def callback(_: WhatsApp, msg: Message):
            ...     msg.reply_text("Hello from PyWa!")
            ...     msg.continue_handling() # overwrite the default `continue_handling` behavior

            >>> @wa.on_message
            ... def callback_called(_: WhatsApp, msg: Message):
            ...     msg.reply_text("This message will be sent")
        """
        raise ContinueHandling


class RawUpdate(dict, _HandlingFlow):
    """
    The raw update from WhatsApp.

    - This class is a subclass of :class:`dict` and is immutable (you can't change its content).

    Example:

            >>> from pywa import WhatsApp
            >>> from pywa.types import RawUpdate

            >>> wa = WhatsApp(...)

            >>> @wa.on_raw_update
            ... def callback(_: WhatsApp, update: RawUpdate):
            ...     print(update["entry"])  # the raw dict
            ...     print(update.id, update.field, update.value)  # shortcut properties
            ...     print(update.raw)  # the raw bytes of the update

    Attributes:
        raw: The raw bytes of the update.
        hmac_header: The value of the ``X-Hub-Signature-256`` header (if present).
        shared_data: A dict that can be used to share data between handlers for the same update.
    """

    raw: bytes
    hmac_header: str | None
    shared_data: dict

    def __init__(self, /, u: bytes, *, hmac_header: str | None):
        super().__init__(json.loads(u))
        self.raw = u
        self.hmac_header = hmac_header
        self.shared_data = {}

    @property
    def id(self) -> str:
        """The WhatsApp Business Account ID for the business that is subscribed to the webhook."""
        return self["entry"][0]["id"]

    @property
    def field(self) -> str:
        """The field name of the webhook update."""
        return self["entry"][0]["changes"][0]["field"]

    @property
    def value(self) -> dict:
        """The value of the webhook update."""
        return self["entry"][0]["changes"][0]["value"]

    def _immutable(self, *_, **__):
        raise TypeError("RawUpdate is immutable")

    __setitem__ = __delitem__ = clear = pop = popitem = setdefault = update = _immutable


@dataclasses.dataclass(frozen=True, slots=True, kw_only=True)
class BaseUpdate(abc.ABC, _HandlingFlow):
    """Base class for all webhook updates."""

    _webhook_field: ClassVar[str]
    """
    The field name of the webhook update
    https://developers.facebook.com/docs/graph-api/webhooks/reference/whatsapp-business-account
    """
    _client: WhatsApp = dataclasses.field(repr=False, hash=False, compare=False)
    """The WhatsApp client that received the update."""
    id: str
    """The WhatsApp Business Account ID for the business that is subscribed to the webhook."""
    timestamp: datetime.datetime
    """Timestamp indicating when the event occurred."""
    raw: RawUpdate = dataclasses.field(repr=False, hash=False, compare=False)
    """The raw update from WhatsApp."""

    @property
    def shared_data(self) -> dict:
        """Shared data for the update. This data is shared between all handlers for the same update."""
        return self.raw.shared_data

    @property
    def listener_identifier(self) -> BaseListenerIdentifier | None:
        """The identifier for the listener that this update is for."""
        return None

    @classmethod
    @abc.abstractmethod
    def from_update(cls, client: WhatsApp, update: RawUpdate) -> BaseUpdate:
        """Create an update object from a raw update dict."""
        ...

    def handle_again(self) -> None | Awaitable[None]:
        """
        Re-handle the update by calling the handlers again.

        This can be useful if you want to re-process an update that cause an :class:`~pywa.listeners.ListenerCanceled` event, or if you want to re-process an update after registering a new handler dynamically.
        """
        return self._client._call_handlers(self.raw)


class _ClientShortcuts(abc.ABC):
    """
    Shortcuts for sending messages, media, and other types of content in response to an update.
    """

    id: str
    """The ID for the message that was received by the business."""
    _client: WhatsApp
    _internal_sender: str
    _internal_recipient: str

    @property
    def message_id_to_reply(self) -> str:
        """
        The ID of the message to reply to.

        If you want to ``wa.send_x`` with ``reply_to_message_id`` in order to reply to a message, use this property
        instead of ``id`` to prevent errors.
        """
        return self.id

    def reply_text(
        self,
        text: str,
        header: str | None = None,
        footer: str | None = None,
        buttons: (
            Iterable[Button]
            | URLButton
            | VoiceCallButton
            | CallPermissionRequestButton
            | SectionList
            | FlowButton
            | None
        ) = None,
        *,
        quote: bool = False,
        preview_url: bool = False,
        tracker: str | CallbackData | None = None,
    ) -> SentMessage:
        """
        Reply to the message with text.

        - Shortcut for :py:func:`~pywa.client.WhatsApp.send_message` with ``to`` and ``reply_to_message_id``.
        - Text messages are messages containing text and an optional link preview.
        - You can have the WhatsApp client attempt to render a preview of the first URL in the body text string, if it contains one. URLs must begin with ``http://`` or ``https://``. If multiple URLs are in the body text string, only the first URL will be rendered. If omitted, or if unable to retrieve a link preview, a clickable link will be rendered instead.
        - See `Text messages <https://developers.facebook.com/docs/whatsapp/cloud-api/messages/text-messages>`_.
        - See `Markdown <https://faq.whatsapp.com/539178204879377>`_ for formatting text messages.

        Example:

            >>> wa = WhatsApp(...)
            >>> @wa.on_message
            ... def callback(_: WhatsApp, msg: Message):
            ...     msg.reply(f"Hello {msg.from_user.name}! This is a reply to your message.", quote=True)

        Args:
            text: The text to reply with (markdown allowed, max 4096 characters).
            header: The header of the reply (if buttons are provided, optional, up to 60 characters,
             no markdown allowed).
            footer: The footer of the reply (if buttons are provided, optional, up to 60 characters,
             markdown has no effect).
            buttons: The buttons to send with the message (optional).
            quote: Whether to quote the replied message (default: False).
            preview_url: Whether to show a preview of the URL in the message (if any).
            tracker: The data to track the message with (optional, up to 512 characters, for complex data You can use :class:`CallbackData`).

        Returns:
            The sent message.
        """
        return self._client.send_message(
            sender=self._internal_recipient,
            to=self._internal_sender,
            text=text,
            header=header,
            footer=footer,
            buttons=buttons,
            reply_to_message_id=self.message_id_to_reply if quote else None,
            preview_url=preview_url,
            tracker=tracker,
        )

    reply = reply_text  # alias

    def reply_image(
        self,
        image: str | int | Media | pathlib.Path | bytes | BinaryIO | Iterator[bytes],
        caption: str | None = None,
        footer: str | None = None,
        buttons: Iterable[Button] | URLButton | FlowButton | None = None,
        *,
        quote: bool = False,
        mime_type: str | None = None,
        tracker: str | CallbackData | None = None,
    ) -> SentMessage:
        """
        Reply to the message with an image.

        - Shortcut for :py:func:`~pywa.client.WhatsApp.send_image` with ``to`` and ``reply_to_message_id``.
        - Image messages are messages that display a single image and an optional caption.
        - See `Image messages <https://developers.facebook.com/docs/whatsapp/cloud-api/messages/image-messages>`_.
        - See `Supported image formats <https://developers.facebook.com/docs/whatsapp/cloud-api/messages/image-messages#supported-image-formats>`_.
        - Images must be 8-bit, RGB or RGBA.

        Example:

            >>> wa = WhatsApp(...)
            >>> @wa.on_message
            ... def callback(_: WhatsApp, msg: Message):
            ...     msg.reply_image(
            ...         image="https://example.com/image.jpg",
            ...         caption="This is an image",
            ...     )

        Args:
            image: The image to reply (either a media ID, URL, file path, bytes, or an open file object. When buttons are
             provided, only URL is supported).
            caption: The caption of the image (required when buttons are provided,
             `markdown <https://faq.whatsapp.com/539178204879377>`_ allowed).
            footer: The footer of the message (if buttons are provided, optional,
             `markdown <https://faq.whatsapp.com/539178204879377>`_ has no effect).
            buttons: The buttons to send with the image (optional).
            mime_type: The mime type of the image (optional, required when sending an image as bytes or a file object,
             or file path that does not have an extension).
            quote: Whether to quote the replied message (default: False).
            tracker: The data to track the message with (optional, up to 512 characters, for complex data You can use :class:`CallbackData`).

        Returns:
            The sent message.
        """
        return self._client.send_image(
            sender=self._internal_recipient,
            to=self._internal_sender,
            image=image,
            caption=caption,
            footer=footer,
            buttons=buttons,
            reply_to_message_id=self.message_id_to_reply if quote else None,
            mime_type=mime_type,
            tracker=tracker,
        )

    def reply_video(
        self,
        video: str | int | Media | pathlib.Path | bytes | BinaryIO | Iterator[bytes],
        caption: str | None = None,
        footer: str | None = None,
        buttons: Iterable[Button] | URLButton | FlowButton | None = None,
        *,
        quote: bool = False,
        mime_type: str | None = None,
        tracker: str | CallbackData | None = None,
    ) -> SentMessage:
        """
        Reply to the message with a video.

        - Shortcut for :py:func:`~pywa.client.WhatsApp.send_video` with ``to`` and ``reply_to_message_id``.
        - Video messages display a thumbnail preview of a video image with an optional caption. When the WhatsApp user taps the preview, it loads the video and displays it to the user.
        - Only H.264 video codec and AAC audio codec supported. Single audio stream or no audio stream only.
        - See `Video messages <https://developers.facebook.com/docs/whatsapp/cloud-api/messages/video-messages>`_.
        - See `Supported video formats <https://developers.facebook.com/docs/whatsapp/cloud-api/messages/video-messages#supported-video-formats>`_.

        Example:

            >>> wa = WhatsApp(...)
            >>> @wa.on_message
            ... def callback(_: WhatsApp, msg: Message):
            ...     msg.reply_video(
            ...         video="https://example.com/video.mp4",
            ...         caption="This is a video",
            ...     )

        Args:
            video: The video to reply (either a media ID, URL, file path, bytes, or an open file object. When buttons
             are provided, only URL is supported).
            caption: The caption of the video (required when sending a video with buttons,
             `markdown <https://faq.whatsapp.com/539178204879377>`_ allowed).
            footer: The footer of the message (if ``buttons`` are provided, optional,
             `markdown <https://faq.whatsapp.com/539178204879377>`_ has no effect).
            buttons: The buttons to send with the video (optional).
            mime_type: The mime type of the video (optional, required when sending a video as bytes or a file object,
             or file path that does not have an extension).
            quote: Whether to quote the replied message (default: False).
            tracker: The data to track the message with (optional, up to 512 characters, for complex data You can use :class:`CallbackData`).

        Returns:
            The sent message.
        """
        return self._client.send_video(
            sender=self._internal_recipient,
            to=self._internal_sender,
            video=video,
            caption=caption,
            reply_to_message_id=self.message_id_to_reply if quote else None,
            buttons=buttons,
            footer=footer,
            mime_type=mime_type,
            tracker=tracker,
        )

    def reply_document(
        self,
        document: str | int | Media | pathlib.Path | bytes | BinaryIO | Iterator[bytes],
        filename: str | None = None,
        caption: str | None = None,
        footer: str | None = None,
        buttons: Iterable[Button] | URLButton | FlowButton | None = None,
        *,
        quote: bool = False,
        mime_type: str | None = None,
        tracker: str | CallbackData | None = None,
    ) -> SentMessage:
        """
        Reply to the message with a document.

        - Shortcut for :py:func:`~pywa.client.WhatsApp.send_document` with ``to`` and ``reply_to_message_id``.
        - Document messages are messages that display a document icon, linked to a document, that a WhatsApp user can tap to download.
        - See `Document messages <https://developers.facebook.com/docs/whatsapp/cloud-api/messages/document-messages>`_.
        - See `Supported document types <https://developers.facebook.com/docs/whatsapp/cloud-api/messages/document-messages#supported-document-types>`_.

        Example:

            >>> wa = WhatsApp(...)
            >>> @wa.on_message
            ... def callback(_: WhatsApp, msg: Message):
            ...     msg.reply_document(
            ...         document="https://example.com/document.pdf",
            ...         filename="document.pdf",
            ...         caption="This is a document",
            ...     )

        Args:
            document: The document to reply (either a media ID, URL, file path, bytes, or an open file object. When
             buttons are provided, only URL is supported).
            filename: The filename of the document (optional, The extension of the filename will specify what format the
             document is displayed as in WhatsApp).
            caption: The caption of the document (required when sending a document with buttons,
             `markdown <https://faq.whatsapp.com/539178204879377>`_ allowed).
            footer: The footer of the message (if buttons are provided, optional,
             `markdown <https://faq.whatsapp.com/539178204879377>`_ has no effect).
            buttons: The buttons to send with the document (optional).
            mime_type: The mime type of the document (optional, required when sending a document as bytes or a file
             object, or file path that does not have an extension).
            quote: Whether to quote the replied message (default: False).
            tracker: The data to track the message with (optional, up to 512 characters, for complex data You can use :class:`CallbackData`).

        Returns:
            The sent message.
        """
        return self._client.send_document(
            sender=self._internal_recipient,
            to=self._internal_sender,
            document=document,
            filename=filename,
            caption=caption,
            reply_to_message_id=self.message_id_to_reply if quote else None,
            buttons=buttons,
            footer=footer,
            mime_type=mime_type,
            tracker=tracker,
        )

    def reply_audio(
        self,
        audio: str | int | Media | pathlib.Path | bytes | BinaryIO | Iterator[bytes],
        *,
        is_voice: bool | None = None,
        quote: bool = False,
        mime_type: str | None = None,
        tracker: str | CallbackData | None = None,
    ) -> SentMessage:
        """
        Reply to the message with an audio.

        - Shortcut for :py:func:`~pywa.client.WhatsApp.send_audio` with ``to`` and ``reply_to_message_id``.
        - Audio messages display an audio icon and a link to an audio file. When the WhatsApp user taps the icon, the WhatsApp client loads and plays the audio file.
        - See `Audio messages <https://developers.facebook.com/docs/whatsapp/cloud-api/messages/audio-messages>`_.
        - See `Supported audio formats <https://developers.facebook.com/docs/whatsapp/cloud-api/messages/audio-messages#supported-audio-formats>`_.

        Example:

            >>> wa = WhatsApp(...)
            >>> @wa.on_message
            ... def callback(_: WhatsApp, msg: Message):
            ...     msg.reply_audio(audio="https://example.com/audio.mp3")

        Args:
            audio: The audio file to reply with (either a media ID, URL, file path, bytes, or an open file object).
            is_voice: Set to True if sending a voice message. `Voice messages <https://developers.facebook.com/docs/whatsapp/cloud-api/messages/audio-messages#voice-messages>`_ must be Ogg files encoded with the ``OPUS`` codec.
            quote: Whether to quote the replied message (default: False).
            mime_type: The mime type of the audio (optional, required when sending an audio as bytes or a file object,
             or file path that does not have an extension).
            tracker: The data to track the message with (optional, up to 512 characters, for complex data You can use :class:`CallbackData`).

        Returns:
            The sent message.
        """
        return self._client.send_audio(
            sender=self._internal_recipient,
            to=self._internal_sender,
            audio=audio,
            is_voice=is_voice,
            reply_to_message_id=self.message_id_to_reply if quote else None,
            mime_type=mime_type,
            tracker=tracker,
        )

    def reply_sticker(
        self,
        sticker: str | int | Media | pathlib.Path | bytes | BinaryIO | Iterator[bytes],
        *,
        quote: bool = False,
        mime_type: str | None = None,
        tracker: str | CallbackData | None = None,
    ) -> SentMessage:
        """
        Reply to the message with a sticker.

        - Shortcut for :py:func:`~pywa.client.WhatsApp.send_sticker` with ``to`` and ``reply_to_message_id``.
        - Sticker messages display animated or static sticker images in a WhatsApp message.
        - A static sticker needs to be 512x512 pixels and cannot exceed 100 KB.
        - An animated sticker must be 512x512 pixels and cannot exceed 500 KB.
        - See `Sticker messages <https://developers.facebook.com/docs/whatsapp/cloud-api/messages/sticker-messages>`_.
        - See `Supported sticker formats <https://developers.facebook.com/docs/whatsapp/cloud-api/messages/sticker-messages#supported-sticker-formats>`_.

        Example:

            >>> wa = WhatsApp(...)
            >>> @wa.on_message
            ... def callback(_: WhatsApp, msg: Message):
            ...     msg.reply_sticker(sticker="https://example.com/sticker.webp")

        Args:
            sticker: The sticker to reply with (either a media ID, URL, file path, bytes, or an open file object).
            quote: Whether to quote the replied message (default: False).
            mime_type: The mime type of the sticker (optional, required when sending a sticker as bytes or a file
             object, or file path that does not have an extension).
            tracker: The data to track the message with (optional, up to 512 characters, for complex data You can use :class:`CallbackData`).

        Returns:
            The sent message.
        """
        return self._client.send_sticker(
            sender=self._internal_recipient,
            to=self._internal_sender,
            sticker=sticker,
            reply_to_message_id=self.message_id_to_reply if quote else None,
            mime_type=mime_type,
            tracker=tracker,
        )

    def reply_location(
        self,
        latitude: float,
        longitude: float,
        name: str | None = None,
        address: str | None = None,
        *,
        quote: bool = False,
        tracker: str | CallbackData | None = None,
    ) -> SentMessage:
        """
        Reply to the message with a location.

        - Shortcut for :py:func:`~pywa.client.WhatsApp.send_location` with ``to`` and ``reply_to_message_id``.
        - Location messages allow you to send a location's latitude and longitude coordinates to a WhatsApp user.
        - Read more about `Location messages <https://developers.facebook.com/docs/whatsapp/cloud-api/messages/location-messages>`_.

        Example:

            >>> wa = WhatsApp(...)
            >>> @wa.on_message
            ... def callback(_: WhatsApp, msg: Message):
            ...     msg.reply_location(
            ...         latitude=37.4847483695049,
            ...         longitude=-122.1473373086664,
            ...         name='WhatsApp HQ',
            ...        address='Menlo Park, 1601 Willow Rd, United States',
            ...     )

        Args:
            latitude: The latitude of the location.
            longitude: The longitude of the location.
            name: The name of the location (optional).
            address: The address of the location (optional).
            quote: Whether to quote the replied message (default: False).
            tracker: The data to track the message with (optional, up to 512 characters, for complex data You can use :class:`CallbackData`).

        Returns:
            The sent message.
        """
        return self._client.send_location(
            sender=self._internal_recipient,
            to=self._internal_sender,
            latitude=latitude,
            longitude=longitude,
            name=name,
            address=address,
            reply_to_message_id=self.message_id_to_reply if quote else None,
            tracker=tracker,
        )

    def reply_location_request(
        self,
        text: str,
        *,
        quote: bool = False,
        tracker: str | CallbackData | None = None,
    ) -> SentMessage:
        """
        Reply to the message with a request for the user's location.

        - Shortcut for :py:func:`~pywa.client.WhatsApp.request_location` with ``to`` and ``reply_to_message_id``.
        - Location request messages display body text and a send location button. When a WhatsApp user taps the button, a location sharing screen appears which the user can then use to share their location.
        - Once the user shares their location, a :class:`Message` update is triggered, containing the user's location details.
        - Read more about `Location request messages <https://developers.facebook.com/docs/whatsapp/cloud-api/guides/send-messages/location-request-messages>`_.

        Example:

            >>> wa = WhatsApp(...)
            >>> @wa.on_message
            ... def callback(_: WhatsApp, msg: Message):
            ...     msg.reply_location_request(text='Please share your location')

        Args:
            text: The text to send with the request.
            quote: Whether to quote the replied message (default: False).
            tracker: The data to track the message with (optional, up to 512 characters, for complex data You can use :class:`CallbackData`).

        Returns:
            The sent message.
        """
        return self._client.request_location(
            sender=self._internal_recipient,
            to=self._internal_sender,
            text=text,
            reply_to_message_id=self.message_id_to_reply if quote else None,
            tracker=tracker,
        )

    def reply_contact(
        self,
        contact: Contact | Iterable[Contact],
        *,
        quote: bool = False,
        tracker: str | CallbackData | None = None,
    ) -> SentMessage:
        """
        Reply to the message with a contact/s.

        - Shortcut for :py:func:`~pywa.client.WhatsApp.send_contact` with ``to`` and ``reply_to_message_id``.
        - Contacts messages allow you to send rich contact information directly to WhatsApp users, such as names, phone numbers, physical addresses, and email addresses. When a WhatsApp user taps the message's profile arrow, it displays the contact's information in a profile view:
        - Each message can include information for up to 257 contacts, although it is recommended to send fewer for usability and negative feedback reasons.
        - See `Contacts messages <https://developers.facebook.com/docs/whatsapp/cloud-api/messages/contacts-messages>`_.

        Example:

            >>> wa = WhatsApp(...)
            >>> @wa.on_message
            ... def callback(_: WhatsApp, msg: Message):
            ...     msg.reply_contact(
            ...         contact=Contact(
            ...             name=Contact.Name(formatted_name='David Lev', first_name='David'),
            ...             phones=[Contact.Phone(phone='1234567890', wa_id='1234567890', type='MOBILE')],
            ...             emails=[Contact.Email(email='test@test.com', type='WORK')],
            ...             urls=[Contact.Url(url='https://exmaple.com', type='HOME')],
            ...         ),
            ...         quote=True,
            ...     )

        Args:
            contact: The contact/s to send.
            quote: Whether to quote the replied message (default: False).
            tracker: The data to track the message with (optional, up to 512 characters, for complex data You can use :class:`CallbackData`).

        Returns:
            The sent message.
        """
        return self._client.send_contact(
            sender=self._internal_recipient,
            to=self._internal_sender,
            contact=contact,
            reply_to_message_id=self.message_id_to_reply if quote else None,
            tracker=tracker,
        )

    def react(
        self, emoji: str, *, tracker: str | CallbackData | None = None
    ) -> SentMessage:
        """
        React to the message with an emoji.

        - Shortcut for :py:func:`~pywa.client.WhatsApp.send_reaction` with ``to`` and ``message_id``.
        - Reaction messages are emoji-reactions that you can apply to a previous WhatsApp user message that you have received.
        - When sending a reaction message, only a :class:`MessageStatus` update (``type`` set to ``SENT``) will be triggered; ``DELIVERED`` and ``READ`` updates will not be triggered.
        - You can react to incoming messages by using the :py:func:`~pywa.types.base_update.BaseUserUpdate.react` method on every update.
        - See `Reaction messages <https://developers.facebook.com/docs/whatsapp/cloud-api/messages/reaction-messages>`_.

        Example:

        >>> wa = WhatsApp(...)
        >>> @wa.on_message
        ... def callback(_: WhatsApp, msg: Message):
        ...     msg.react("👍")

        Args:
            emoji: The emoji to react with.
            tracker: The data to track the message with (optional, up to 512 characters, for complex data You can use :class:`CallbackData`).

        Returns:
            The sent message (You can't use this message id to remove the reaction or perform any other
            action on it. instead, use the message ID of the message you reacted to).
        """
        return self._client.send_reaction(
            sender=self._internal_recipient,
            to=self._internal_sender,
            emoji=emoji,
            message_id=self.message_id_to_reply,
            tracker=tracker,
        )

    def unreact(self, *, tracker: str | CallbackData | None = None) -> SentMessage:
        """
                Remove the reaction from the message.

                - Shortcut for :py:func:`~pywa.client.WhatsApp.remove_reaction` with ``to`` and ``message_id``.
                - You can remove reactions from incoming messages by using the :py:func:`~pywa.types.base_update.BaseUserUpdate.unreact` method on every update.
                - See `Reaction messages <https://developers.facebook.com/docs/whatsapp/cloud-api/messages/reaction-messages>`_.

                Example:

                    >>> wa = WhatsApp(...)
                    >>> @wa.on_message
                    ... def callback(_: WhatsApp, msg: Message):
                    ...     msg.react("👍")
                    ...     msg.unreact()

        =        Args:
                    tracker: The data to track the message with (optional, up to 512 characters, for complex data You can use :class:`CallbackData`).

                Returns:
                    The sent message (You can't use this message id to remove the reaction or perform any other
                    action on it. instead, use the message ID of the message you reacted to).
        """
        return self._client.remove_reaction(
            sender=self._internal_recipient,
            to=self._internal_sender,
            message_id=self.message_id_to_reply,
            tracker=tracker,
        )

    def reply_catalog(
        self,
        body: str,
        footer: str | None = None,
        *,
        thumbnail_product_sku: str | None = None,
        quote: bool = False,
        tracker: str | CallbackData | None = None,
    ) -> SentMessage:
        """
        Reply to the message with a catalog.

        - Shortcut for :py:func:`~pywa.client.WhatsApp.send_catalog` with ``to`` and ``reply_to_message_id``.
        - Catalog messages are messages that allow you to showcase your product catalog entirely within WhatsApp.
        - Catalog messages display a product thumbnail header image of your choice, custom body text, a fixed text header, a fixed text sub-header, and a View catalog button.
        - When a customer taps the View catalog button, your product catalog appears within WhatsApp.
        - You must have `inventory uploaded to Meta <https://developers.facebook.com/docs/whatsapp/cloud-api/guides/sell-products-and-services/upload-inventory>`_ in an ecommerce catalog `connected to your WhatsApp Business Account <https://www.facebook.com/business/help/158662536425974>`_.
        - Read more about `Catalog messages <https://developers.facebook.com/docs/whatsapp/cloud-api/guides/sell-products-and-services/share-products#catalog-messages>`_.

        Example:

            >>> wa = WhatsApp(...)
            >>> @wa.on_message
            ... def callback(_: WhatsApp, msg: Message):
            ...     msg.reply_catalog(
            ...         body='Check out our products!',
            ...         footer='Powered by PyWa',
            ...         thumbnail_product_sku='SKU123',  # Optional, if not provided,
            ...         # the first item in the catalog will be used.
            ...     )

        Args:
            body: Text to appear in the message body (up to 1024 characters).
            footer: Text to appear in the footer of the message (optional, up to 60 characters).
            thumbnail_product_sku: The thumbnail of this item will be used as the message's header image (optional, if
                not provided, the first item in the catalog will be used).
            quote: Whether to quote the replied message (default: False).
            tracker: The data to track the message with (optional, up to 512 characters, for complex data You can use :class:`CallbackData`).

        Returns:
            The sent message.
        """
        return self._client.send_catalog(
            sender=self._internal_recipient,
            to=self._internal_sender,
            body=body,
            footer=footer,
            thumbnail_product_sku=thumbnail_product_sku,
            reply_to_message_id=self.message_id_to_reply if quote else None,
            tracker=tracker,
        )

    def reply_product(
        self,
        catalog_id: str,
        sku: str,
        body: str | None = None,
        footer: str | None = None,
        *,
        quote: bool = False,
        tracker: str | CallbackData | None = None,
    ) -> SentMessage:
        """
        Reply to the message with a product.

        - Shortcut for :py:func:`~pywa.client.WhatsApp.send_product` with ``to`` and ``reply_to_message_id``.
        - To reply with multiple products, use :py:func:`~BaseUserUpdate.reply_products`.
        - See `Product messages <https://developers.facebook.com/docs/whatsapp/cloud-api/guides/sell-products-and-services/share-products#product-messages>`_.

        Example:

            >>> wa = WhatsApp(...)
            >>> @wa.on_message
            ... def callback(_: WhatsApp, msg: Message):
            ...     msg.reply_product(
            ...         catalog_id='1234567890',
            ...         sku='SKU123',
            ...         body='Check out this product!',
            ...         footer='Powered by PyWa',
            ...     )

        Args:
            catalog_id: The ID of the catalog to send the product from. (To get the catalog ID use
             :py:func:`~pywa.client.WhatsApp.get_commerce_settings` or in the `Commerce Manager
             <https://business.facebook.com/commerce/>`_).
            sku: The product SKU to send.
            body: Text to appear in the message body (up to 1024 characters).
            footer: Text to appear in the footer of the message (optional, up to 60 characters).
            quote: Whether to quote the replied message (default: False).
            tracker: The data to track the message with (optional, up to 512 characters, for complex data You can use :class:`CallbackData`).

        Returns:
            The sent message.
        """
        return self._client.send_product(
            sender=self._internal_recipient,
            to=self._internal_sender,
            catalog_id=catalog_id,
            sku=sku,
            body=body,
            footer=footer,
            reply_to_message_id=self.message_id_to_reply if quote else None,
            tracker=tracker,
        )

    def reply_products(
        self,
        catalog_id: str,
        product_sections: Iterable[ProductsSection],
        title: str,
        body: str,
        footer: str | None = None,
        *,
        quote: bool = False,
        tracker: str | CallbackData | None = None,
    ) -> SentMessage:
        """
        Reply to the message with a product.

        - Shortcut for :py:func:`~pywa.client.WhatsApp.send_products` with ``to`` and ``reply_to_message_id``.
        - To reply with multiple products, use :py:func:`~BaseUserUpdate.reply_products`.
        - See `Product messages <https://developers.facebook.com/docs/whatsapp/cloud-api/guides/sell-products-and-services/share-products#product-messages>`_.

        Example:

            >>> wa = WhatsApp(...)
            >>> @wa.on_message
            ... def callback(_: WhatsApp, msg: Message):
            ...    msg.reply_products(
            ...        catalog_id='1234567890',
            ...        title='Tech Products',
            ...        body='Check out our products!',
            ...        product_sections=[
            ...            ProductsSection(
            ...                title='Smartphones',
            ...                skus=['IPHONE12', 'GALAXYS21'],
            ...            ),
            ...            ProductsSection(
            ...                title='Laptops',
            ...                skus=['MACBOOKPRO', 'SURFACEPRO'],
            ...            ),
            ...        ],
            ...        footer='Powered by PyWa',
            ...        quote=True,
            ...    )

        Args:
            catalog_id: The ID of the catalog to send the product from (To get the catalog ID
             use :py:func:`~pywa.client.WhatsApp.get_commerce_settings` or in the `Commerce Manager <https://business.facebook.com/commerce/>`_).
            product_sections: The product sections to send (up to 30 products across all sections).
            title: The title of the product list (up to 60 characters).
            body: Text to appear in the message body (up to 1024 characters).
            footer: Text to appear in the footer of the message (optional, up to 60 characters).
            quote: Whether to quote the replied message (default: False).
            tracker: The data to track the message with (optional, up to 512 characters, for complex data You can use :class:`CallbackData`).

        Returns:
            The sent message.
        """
        return self._client.send_products(
            sender=self._internal_recipient,
            to=self._internal_sender,
            catalog_id=catalog_id,
            product_sections=product_sections,
            title=title,
            body=body,
            footer=footer,
            reply_to_message_id=self.message_id_to_reply if quote else None,
            tracker=tracker,
        )

    def reply_template(
        self,
        name: str,
        language: TemplateLanguage,
        params: list[BaseParams],
        *,
        use_mm_lite_api: bool = False,
        message_activity_sharing: bool | None = None,
        quote: bool = False,
        tracker: str | CallbackData | None = None,
    ) -> SentTemplate:
        """
        Reply to the message with a template.

        - Shortcut for :py:func:`~pywa.client.WhatsApp.send_template` with ``to`` and ``reply_to_message_id``.
        - To create a template, use :py:func:`~pywa.client.WhatsApp.create_template`.
        - Read more about `Template Messages <https://developers.facebook.com/docs/whatsapp/cloud-api/guides/send-message-templates>`_.

        Args:
            name: The name of the template to send.
            language: The language of the template to send.
            params: The parameters to fill in the template.
            use_mm_lite_api: Whether to use `Marketing Messages Lite API <https://developers.facebook.com/docs/whatsapp/marketing-messages-lite-api>`_ (optional, default: False).
            message_activity_sharing: Whether to share message activities (e.g. message read) for that specific marketing message to Meta to help optimize marketing messages (optional, only if ``use_mm_lite_api`` is True).
            quote: Whether to quote the replied message (default: False).
            tracker: A callback data to track the message (optional, can be a string or a :class:`CallbackData` object).

        Returns:
            The sent template message.
        """

        return self._client.send_template(
            sender=self._internal_recipient,
            to=self._internal_sender,
            name=name,
            language=language,
            params=params,
            use_mm_lite_api=use_mm_lite_api,
            message_activity_sharing=message_activity_sharing,
            reply_to_message_id=self.message_id_to_reply if quote else None,
            tracker=tracker,
        )

    def mark_as_read(self) -> SuccessResult:
        """
        Mark the message as read.

        - Shortcut for :py:func:`~pywa.client.WhatsApp.mark_message_as_read` with ``message_id``.
        - You can mark incoming messages as read by using the :py:func:`~pywa.types.base_update.BaseUserUpdate.mark_as_read` method or indicate typing by using the :py:func:`~pywa.types.base_update.BaseUserUpdate.indicate_typing` method on every update.
        - It's good practice to mark an incoming messages as read within 30 days of receipt. Marking a message as read will also mark earlier messages in the thread as read.
        - Read more about `Mark messages as read <https://developers.facebook.com/docs/whatsapp/cloud-api/guides/mark-message-as-read>`_.

        Example:

            >>> wa = WhatsApp(...)
            >>> @wa.on_message
            ... def callback(_: WhatsApp, msg: Message):
            ...     msg.mark_as_read()

        Returns:
            Whether it was successful.
        """
        return self._client.mark_message_as_read(
            sender=self._internal_recipient, message_id=self.message_id_to_reply
        )

    def indicate_typing(self) -> SuccessResult:
        """
        Mark the message as read and display a typing indicator so the WhatsApp user knows you are preparing a response.

        - Shortcut for :py:func:`~pywa.client.WhatsApp.indicate_typing` with ``message_id``.
        - The typing indicator will be dismissed once you respond, or after 25 seconds, whichever comes first. To prevent a poor user experience, only display a typing indicator if you are going to respond.
        - Read more about `Typing indicators <https://developers.facebook.com/docs/whatsapp/cloud-api/typing-indicators>`_.

        Example:

            >>> wa = WhatsApp(...)
            >>> @wa.on_message
            ... def callback(_: WhatsApp, msg: Message):
            ...     msg.indicate_typing()

        Returns:
            Whether it was successful.
        """
        return self._client.indicate_typing(
            sender=self._internal_recipient, message_id=self.message_id_to_reply
        )

    def call(
        self, sdp: SessionDescription, *, tracker: str | CallbackData | None = None
    ) -> InitiatedCall:
        """
        Initiate a call with the user.

        - Shortcut for :py:func:`~pywa.client.WhatsApp.call` with ``to`` and ``message_id``.
        - Read more at `developers.facebook.com <https://developers.facebook.com/docs/whatsapp/cloud-api/calling/user-initiated-calls#initiate-call>`_.

        Example:

            >>> wa = WhatsApp(...)
            >>> @wa.on_message
            ... def callback(_: WhatsApp, msg: Message):
            ...    msg.call(...)

        Args:
            sdp: The SDP object containing the call information.
            tracker: The data to track the message with (optional, up to 512 characters, for complex data You can use :class:`CallbackData`).

        Returns:
            The initiated call.
        """
        return self._client.initiate_call(
            to=self._internal_sender,
            sdp=sdp,
            tracker=tracker,
            phone_id=self._internal_recipient,
        )


@dataclasses.dataclass(frozen=True, slots=True, kw_only=True)
class BaseUserUpdate(BaseUpdate, _ClientShortcuts, abc.ABC):
    """Base class for all user-related update types (message, callback, etc.)."""

    _is_user_action: ClassVar[bool] = True
    """Is the update came from a user action? (e.g. message, call, etc.)"""

    _txt_fields: ClassVar[tuple[str, ...] | None] = None
    """Contains the text fields of the update to use when filtering."""

    metadata: Metadata
    """A metadata object describing the business subscribed to the webhook"""
    from_user: User
    """The user who made the update (e.g., sent a message, changed preferences, etc.)."""
    waba_id: str
    """The WhatsApp Business Account ID that the update was sent to."""

    @property
    def sender(self) -> str:
        """
        The Phone Number ID which the update was sent from.
        """
        return self._internal_sender

    @property
    def _internal_sender(self) -> str:
        return self.from_user.wa_id

    @property
    def recipient(self) -> str:
        """
        The Phone Number ID which the update was sent to.
        """
        return self._internal_recipient

    @property
    def _internal_recipient(self) -> str:
        return self.metadata.phone_number_id

    def block_sender(self) -> bool:
        """
        Block the sender of the update.
            - Shortcut for :py:func:`~pywa.client.WhatsApp.block_users` with ``sender``.
        """
        return self.from_user.block()

    def unblock_sender(self) -> bool:
        """
        Unblock the sender of the update.
            - Shortcut for :py:func:`~pywa.client.WhatsApp.unblock_users` with ``sender``.
        """
        return self.from_user.unblock()

    @property
    def listener_identifier(self) -> UserUpdateListenerIdentifier:
        """
        The listener identifier of the update.
        """
        return UserUpdateListenerIdentifier(
            sender=self.sender, recipient=self.recipient
        )

    @property
    def message_id_to_reply(self) -> str:
        """
        The ID of the message to reply to.

        If you want to ``wa.send_x`` with ``reply_to_message_id`` in order to reply to a message, use this property
        instead of ``id`` to prevent errors.
        """
        return self.id<|MERGE_RESOLUTION|>--- conflicted
+++ resolved
@@ -14,11 +14,15 @@
 import pathlib
 import dataclasses
 import datetime
-<<<<<<< HEAD
-from typing import TYPE_CHECKING, BinaryIO, Iterable, ClassVar, NoReturn, Awaitable
-=======
-from typing import TYPE_CHECKING, BinaryIO, Iterable, ClassVar, NoReturn, Iterator
->>>>>>> e39133b5
+from typing import (
+    TYPE_CHECKING,
+    BinaryIO,
+    Iterable,
+    ClassVar,
+    NoReturn,
+    Awaitable,
+    Iterator,
+)
 
 from .others import Contact, Metadata, ProductsSection, User, SuccessResult
 from ..listeners import BaseListenerIdentifier, UserUpdateListenerIdentifier
